/-
Copyright (c) 2018 Simon Hudon. All rights reserved.
Released under Apache 2.0 license as described in the file LICENSE.
Authors: Simon Hudon, Scott Morrison
-/
import tactic.solve_by_elim

example {a b : Prop} (h₀ : a → b) (h₁ : a) : b :=
begin
  apply_assumption,
  apply_assumption,
end

example {X : Type} (x : X) : x = x :=
by solve_by_elim

example : true :=
by solve_by_elim

example {a b : Prop} (h₀ : a → b) (h₁ : a) : b :=
by solve_by_elim

example {α : Type} {a b : α → Prop} (h₀ : ∀ x : α, b x = a x) (y : α) : a y = b y :=
by solve_by_elim

example {α : Type} {a b : α → Prop} (h₀ : b = a) (y : α) : a y = b y :=
by solve_by_elim

example {α : Type} {a b : α → Prop} (h₀ : b = a) (y : α) : a y = b y :=
begin
  success_if_fail { solve_by_elim only [] },
  success_if_fail { solve_by_elim only [h₀] },
  solve_by_elim only [h₀, congr_fun]
end

example {α : Type} {a b : α → Prop} (h₀ : b = a) (y : α) : a y = b y :=
by solve_by_elim [h₀]

example {α : Type} {a b : α → Prop} (h₀ : b = a) (y : α) : a y = b y :=
begin
 success_if_fail { solve_by_elim [*, -h₀] },
 solve_by_elim [*]
end

example {α β : Type} (a b : α) (f : α → β) (i : function.injective f) (h : f a = f b) : a = b :=
begin
  success_if_fail { solve_by_elim only [i] },
  success_if_fail { solve_by_elim only [h] },
  solve_by_elim only [i,h]
end

@[user_attribute]
meta def ex : user_attribute := {
  name := `ex,
  descr := "An example attribute for testing solve_by_elim."
}

@[ex] def f : ℕ := 0

example : ℕ := by solve_by_elim [f]

example : ℕ :=
begin
  success_if_fail { solve_by_elim },
  success_if_fail { solve_by_elim [-f] with ex },
  solve_by_elim with ex,
end

example {α : Type} {p : α → Prop} (h₀ : ∀ x, p x) (y : α) : p y :=
begin
  apply_assumption,
end

open tactic

example : true :=
begin
  (do gs ← get_goals,
     set_goals [],
     success_if_fail `[solve_by_elim],
     set_goals gs),
  trivial
end

example {α : Type} (r : α → α → Prop) (f : α → α → α)
  (l : ∀ a b c : α, r a b → r a (f b c) → r a c)
  (a b c : α) (h₁ : r a b) (h₂ : r a (f b c)) : r a c :=
begin
  solve_by_elim,
end

-- Verifying that `solve_by_elim*` acts on all remaining goals.
example (n : ℕ) : ℕ × ℕ :=
begin
  split,
  solve_by_elim*,
end

-- Verifying that `solve_by_elim*` backtracks when given multiple goals.
example (n m : ℕ) (f : ℕ → ℕ → Prop) (h : f n m) : ∃ p : ℕ × ℕ, f p.1 p.2 :=
begin
  repeat { split },
  solve_by_elim*,
end

<<<<<<< HEAD
example {P Q : Prop} (h : P ↔ Q) (h : P) : Q :=
begin
  solve_by_elim
end

example {P Q : Prop} (h : P ↔ Q) (h : Q) : P :=
begin
  solve_by_elim
end

example {a b c : ℕ} (h₁ : a ∣ c) (h₂ : a ∣ b + c) : a ∣ b :=
begin
  solve_by_elim [nat.dvd_add_iff_left],
end
=======
example {a b c : ℕ} (h₁ : a ≤ b) (h₂ : b ≤ c) : a ≤ c :=
begin
  apply le_trans,
  solve_by_elim { backtrack_all_goals := true },
end
>>>>>>> 9af7e5b5
<|MERGE_RESOLUTION|>--- conflicted
+++ resolved
@@ -101,27 +101,4 @@
 begin
   repeat { split },
   solve_by_elim*,
-end
-
-<<<<<<< HEAD
-example {P Q : Prop} (h : P ↔ Q) (h : P) : Q :=
-begin
-  solve_by_elim
-end
-
-example {P Q : Prop} (h : P ↔ Q) (h : Q) : P :=
-begin
-  solve_by_elim
-end
-
-example {a b c : ℕ} (h₁ : a ∣ c) (h₂ : a ∣ b + c) : a ∣ b :=
-begin
-  solve_by_elim [nat.dvd_add_iff_left],
-end
-=======
-example {a b c : ℕ} (h₁ : a ≤ b) (h₂ : b ≤ c) : a ≤ c :=
-begin
-  apply le_trans,
-  solve_by_elim { backtrack_all_goals := true },
-end
->>>>>>> 9af7e5b5
+end