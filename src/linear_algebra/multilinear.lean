/-
Copyright (c) 2020 Sébastien Gouëzel. All rights reserved.
Released under Apache 2.0 license as described in the file LICENSE.
Authors: Sébastien Gouëzel
-/
import linear_algebra.basic
import algebra.algebra.basic
import tactic.omega
import data.fintype.sort

/-!
# Multilinear maps

We define multilinear maps as maps from `Π(i : ι), M₁ i` to `M₂` which are linear in each
coordinate. Here, `M₁ i` and `M₂` are modules over a ring `R`, and `ι` is an arbitrary type
(although some statements will require it to be a fintype). This space, denoted by
`multilinear_map R M₁ M₂`, inherits a module structure by pointwise addition and multiplication.

## Main definitions

* `multilinear_map R M₁ M₂` is the space of multilinear maps from `Π(i : ι), M₁ i` to `M₂`.
* `f.map_smul` is the multiplicativity of the multilinear map `f` along each coordinate.
* `f.map_add` is the additivity of the multilinear map `f` along each coordinate.
* `f.map_smul_univ` expresses the multiplicativity of `f` over all coordinates at the same time,
  writing `f (λi, c i • m i)` as `(∏ i, c i) • f m`.
* `f.map_add_univ` expresses the additivity of `f` over all coordinates at the same time, writing
  `f (m + m')` as the sum over all subsets `s` of `ι` of `f (s.piecewise m m')`.
* `f.map_sum` expresses `f (Σ_{j₁} g₁ j₁, ..., Σ_{jₙ} gₙ jₙ)` as the sum of
  `f (g₁ (r 1), ..., gₙ (r n))` where `r` ranges over all possible functions.

We also register isomorphisms corresponding to currying or uncurrying variables, transforming a
multilinear function `f` on `n+1` variables into a linear function taking values in multilinear
functions in `n` variables, and into a multilinear function in `n` variables taking values in linear
functions. These operations are called `f.curry_left` and `f.curry_right` respectively
(with inverses `f.uncurry_left` and `f.uncurry_right`). These operations induce linear equivalences
between spaces of multilinear functions in `n+1` variables and spaces of linear functions into
multilinear functions in `n` variables (resp. multilinear functions in `n` variables taking values
in linear functions), called respectively `multilinear_curry_left_equiv` and
`multilinear_curry_right_equiv`.

## Implementation notes

Expressing that a map is linear along the `i`-th coordinate when all other coordinates are fixed
can be done in two (equivalent) different ways:
* fixing a vector `m : Π(j : ι - i), M₁ j.val`, and then choosing separately the `i`-th coordinate
* fixing a vector `m : Πj, M₁ j`, and then modifying its `i`-th coordinate
The second way is more artificial as the value of `m` at `i` is not relevant, but it has the
advantage of avoiding subtype inclusion issues. This is the definition we use, based on
`function.update` that allows to change the value of `m` at `i`.
-/

open function fin set
open_locale big_operators

universes u v v' v₁ v₂ v₃ w u'
variables {R : Type u} {ι : Type u'} {n : ℕ}
{M : fin n.succ → Type v} {M₁ : ι → Type v₁} {M₂ : Type v₂} {M₃ : Type v₃} {M' : Type v'}
[decidable_eq ι]

/-- Multilinear maps over the ring `R`, from `Πi, M₁ i` to `M₂` where `M₁ i` and `M₂` are modules
over `R`. -/
structure multilinear_map (R : Type u) {ι : Type u'} (M₁ : ι → Type v) (M₂ : Type w)
  [decidable_eq ι] [semiring R] [∀i, add_comm_monoid (M₁ i)] [add_comm_monoid M₂] [∀i, semimodule R (M₁ i)]
  [semimodule R M₂] :=
(to_fun : (Πi, M₁ i) → M₂)
(map_add' : ∀(m : Πi, M₁ i) (i : ι) (x y : M₁ i),
  to_fun (update m i (x + y)) = to_fun (update m i x) + to_fun (update m i y))
(map_smul' : ∀(m : Πi, M₁ i) (i : ι) (c : R) (x : M₁ i),
  to_fun (update m i (c • x)) = c • to_fun (update m i x))

namespace multilinear_map

section semiring

variables [semiring R]
[∀i, add_comm_monoid (M i)] [∀i, add_comm_monoid (M₁ i)] [add_comm_monoid M₂] [add_comm_monoid M₃]
[add_comm_monoid M']
[∀i, semimodule R (M i)] [∀i, semimodule R (M₁ i)] [semimodule R M₂] [semimodule R M₃] [semimodule R M']
(f f' : multilinear_map R M₁ M₂)

instance : has_coe_to_fun (multilinear_map R M₁ M₂) := ⟨_, to_fun⟩

initialize_simps_projections multilinear_map (to_fun → apply)

@[simp] lemma to_fun_eq_coe : f.to_fun = f := rfl

@[simp] lemma coe_mk (f : (Π i, M₁ i) → M₂) (h₁ h₂ ) :
  ⇑(⟨f, h₁, h₂⟩ : multilinear_map R M₁ M₂) = f := rfl

theorem congr_fun {f g : multilinear_map R M₁ M₂} (h : f = g) (x : Π i, M₁ i) : f x = g x :=
congr_arg (λ h : multilinear_map R M₁ M₂, h x) h

theorem congr_arg (f : multilinear_map R M₁ M₂) {x y : Π i, M₁ i} (h : x = y) : f x = f y :=
congr_arg (λ x : Π i, M₁ i, f x) h

theorem coe_inj ⦃f g : multilinear_map R M₁ M₂⦄ (h : ⇑f = g) : f = g :=
by cases f; cases g; cases h; refl

@[ext] theorem ext {f f' : multilinear_map R M₁ M₂} (H : ∀ x, f x = f' x) : f = f' :=
coe_inj (funext H)

theorem ext_iff {f g : multilinear_map R M₁ M₂} : f = g ↔ ∀ x, f x = g x :=
⟨λ h x, h ▸ rfl, λ h, ext h⟩

@[simp] lemma map_add (m : Πi, M₁ i) (i : ι) (x y : M₁ i) :
  f (update m i (x + y)) = f (update m i x) + f (update m i y) :=
f.map_add' m i x y

@[simp] lemma map_smul (m : Πi, M₁ i) (i : ι) (c : R) (x : M₁ i) :
  f (update m i (c • x)) = c • f (update m i x) :=
f.map_smul' m i c x

lemma map_coord_zero {m : Πi, M₁ i} (i : ι) (h : m i = 0) : f m = 0 :=
begin
  have : (0 : R) • (0 : M₁ i) = 0, by simp,
  rw [← update_eq_self i m, h, ← this, f.map_smul, zero_smul]
end

@[simp] lemma map_zero [nonempty ι] : f 0 = 0 :=
begin
  obtain ⟨i, _⟩ : ∃i:ι, i ∈ set.univ := set.exists_mem_of_nonempty ι,
  exact map_coord_zero f i rfl
end

instance : has_add (multilinear_map R M₁ M₂) :=
⟨λf f', ⟨λx, f x + f' x, λm i x y, by simp [add_left_comm, add_assoc], λm i c x, by simp [smul_add]⟩⟩

@[simp] lemma add_apply (m : Πi, M₁ i) : (f + f') m = f m + f' m := rfl

instance : has_zero (multilinear_map R M₁ M₂) :=
⟨⟨λ _, 0, λm i x y, by simp, λm i c x, by simp⟩⟩

instance : inhabited (multilinear_map R M₁ M₂) := ⟨0⟩

@[simp] lemma zero_apply (m : Πi, M₁ i) : (0 : multilinear_map R M₁ M₂) m = 0 := rfl

instance : add_comm_monoid (multilinear_map R M₁ M₂) :=
by refine {zero := 0, add := (+), ..};
   intros; ext; simp [add_comm, add_left_comm]

@[simp] lemma sum_apply {α : Type*} (f : α → multilinear_map R M₁ M₂)
  (m : Πi, M₁ i) : ∀ {s : finset α}, (∑ a in s, f a) m = ∑ a in s, f a m :=
begin
  classical,
  apply finset.induction,
  { rw finset.sum_empty, simp },
  { assume a s has H, rw finset.sum_insert has, simp [H, has] }
end

/-- If `f` is a multilinear map, then `f.to_linear_map m i` is the linear map obtained by fixing all
coordinates but `i` equal to those of `m`, and varying the `i`-th coordinate. -/
def to_linear_map (m : Πi, M₁ i) (i : ι) : M₁ i →ₗ[R] M₂ :=
{ to_fun    := λx, f (update m i x),
  map_add'  := λx y, by simp,
  map_smul' := λc x, by simp }

/-- The cartesian product of two multilinear maps, as a multilinear map. -/
def prod (f : multilinear_map R M₁ M₂) (g : multilinear_map R M₁ M₃) :
  multilinear_map R M₁ (M₂ × M₃) :=
{ to_fun    := λ m, (f m, g m),
  map_add'  := λ m i x y, by simp,
  map_smul' := λ m i c x, by simp }

/-- Given a multilinear map `f` on `n` variables (parameterized by `fin n`) and a subset `s` of `k`
of these variables, one gets a new multilinear map on `fin k` by varying these variables, and fixing
the other ones equal to a given value `z`. It is denoted by `f.restr s hk z`, where `hk` is a
proof that the cardinality of `s` is `k`. The implicit identification between `fin k` and `s` that
we use is the canonical (increasing) bijection. -/
noncomputable def restr {k n : ℕ} (f : multilinear_map R (λ i : fin n, M') M₂) (s : finset (fin n))
  (hk : s.card = k) (z : M') :
  multilinear_map R (λ i : fin k, M') M₂ :=
{ to_fun    := λ v, f (λ j, if h : j ∈ s then v ((s.mono_equiv_of_fin hk).symm ⟨j, h⟩) else z),
  map_add'  := λ v i x y,
    by { erw [dite_comp_equiv_update, dite_comp_equiv_update, dite_comp_equiv_update], simp },
  map_smul' := λ v i c x, by { erw [dite_comp_equiv_update, dite_comp_equiv_update], simp } }
variable {R}

/-- In the specific case of multilinear maps on spaces indexed by `fin (n+1)`, where one can build
an element of `Π(i : fin (n+1)), M i` using `cons`, one can express directly the additivity of a
multilinear map along the first variable. -/
lemma cons_add (f : multilinear_map R M M₂) (m : Π(i : fin n), M i.succ) (x y : M 0) :
  f (cons (x+y) m) = f (cons x m) + f (cons y m) :=
by rw [← update_cons_zero x m (x+y), f.map_add, update_cons_zero, update_cons_zero]

/-- In the specific case of multilinear maps on spaces indexed by `fin (n+1)`, where one can build
an element of `Π(i : fin (n+1)), M i` using `cons`, one can express directly the multiplicativity
of a multilinear map along the first variable. -/
lemma cons_smul (f : multilinear_map R M M₂) (m : Π(i : fin n), M i.succ) (c : R) (x : M 0) :
  f (cons (c • x) m) = c • f (cons x m) :=
by rw [← update_cons_zero x m (c • x), f.map_smul, update_cons_zero]

/-- In the specific case of multilinear maps on spaces indexed by `fin (n+1)`, where one can build
an element of `Π(i : fin (n+1)), M i` using `snoc`, one can express directly the additivity of a
multilinear map along the first variable. -/
lemma snoc_add (f : multilinear_map R M M₂) (m : Π(i : fin n), M i.cast_succ) (x y : M (last n)) :
  f (snoc m (x+y)) = f (snoc m x) + f (snoc m y) :=
by rw [← update_snoc_last x m (x+y), f.map_add, update_snoc_last, update_snoc_last]

/-- In the specific case of multilinear maps on spaces indexed by `fin (n+1)`, where one can build
an element of `Π(i : fin (n+1)), M i` using `cons`, one can express directly the multiplicativity
of a multilinear map along the first variable. -/
lemma snoc_smul (f : multilinear_map R M M₂)
  (m : Π(i : fin n), M i.cast_succ) (c : R) (x : M (last n)) :
  f (snoc m (c • x)) = c • f (snoc m x) :=
by rw [← update_snoc_last x m (c • x), f.map_smul, update_snoc_last]

section

variables {M₁' : ι → Type*} [Π i, add_comm_monoid (M₁' i)] [Π i, semimodule R (M₁' i)]

/-- If `g` is a multilinear map and `f` is a collection of linear maps,
then `g (f₁ m₁, ..., fₙ mₙ)` is again a multilinear map, that we call
`g.comp_linear_map f`. -/
def comp_linear_map (g : multilinear_map R M₁' M₂) (f : Π i, M₁ i →ₗ[R] M₁' i) :
  multilinear_map R M₁ M₂ :=
{ to_fun := λ m, g $ λ i, f i (m i),
  map_add' := λ m i x y,
    have ∀ j z, f j (update m i z j) = update (λ k, f k (m k)) i (f i z) j :=
      λ j z, function.apply_update (λ k, f k) _ _ _ _,
    by simp [this],
  map_smul' := λ m i c x,
    have ∀ j z, f j (update m i z j) = update (λ k, f k (m k)) i (f i z) j :=
      λ j z, function.apply_update (λ k, f k) _ _ _ _,
    by simp [this] }

@[simp] lemma comp_linear_map_apply (g : multilinear_map R M₁' M₂) (f : Π i, M₁ i →ₗ[R] M₁' i)
  (m : Π i, M₁ i) :
  g.comp_linear_map f m = g (λ i, f i (m i)) :=
rfl

end

/-- If one adds to a vector `m'` another vector `m`, but only for coordinates in a finset `t`, then
the image under a multilinear map `f` is the sum of `f (s.piecewise m m')` along all subsets `s` of
`t`. This is mainly an auxiliary statement to prove the result when `t = univ`, given in
`map_add_univ`, although it can be useful in its own right as it does not require the index set `ι`
to be finite.-/
lemma map_piecewise_add (m m' : Πi, M₁ i) (t : finset ι) :
  f (t.piecewise (m + m') m') = ∑ s in t.powerset, f (s.piecewise m m') :=
begin
  revert m',
  refine finset.induction_on t (by simp) _,
  assume i t hit Hrec m',
  have A : (insert i t).piecewise (m + m') m' = update (t.piecewise (m + m') m') i (m i + m' i) :=
    t.piecewise_insert _ _ _,
  have B : update (t.piecewise (m + m') m') i (m' i) = t.piecewise (m + m') m',
  { ext j,
    by_cases h : j = i,
    { rw h, simp [hit] },
    { simp [h] } },
  let m'' := update m' i (m i),
  have C : update (t.piecewise (m + m') m') i (m i) = t.piecewise (m + m'') m'',
  { ext j,
    by_cases h : j = i,
    { rw h, simp [m'', hit] },
    { by_cases h' : j ∈ t; simp [h, hit, m'', h'] } },
  rw [A, f.map_add, B, C, finset.sum_powerset_insert hit, Hrec, Hrec, add_comm],
  congr' 1,
  apply finset.sum_congr rfl (λs hs, _),
  have : (insert i s).piecewise m m' = s.piecewise m m'',
  { ext j,
    by_cases h : j = i,
    { rw h, simp [m'', finset.not_mem_of_mem_powerset_of_not_mem hs hit] },
    { by_cases h' : j ∈ s; simp [h, m'', h'] } },
  rw this
end

/-- Additivity of a multilinear map along all coordinates at the same time,
writing `f (m + m')` as the sum  of `f (s.piecewise m m')` over all sets `s`. -/
lemma map_add_univ [fintype ι] (m m' : Πi, M₁ i) :
  f (m + m') = ∑ s : finset ι, f (s.piecewise m m') :=
by simpa using f.map_piecewise_add m m' finset.univ

section apply_sum

variables {α : ι → Type*} [fintype ι] (g : Π i, α i → M₁ i) (A : Π i, finset (α i))

open_locale classical
open fintype finset

/-- If `f` is multilinear, then `f (Σ_{j₁ ∈ A₁} g₁ j₁, ..., Σ_{jₙ ∈ Aₙ} gₙ jₙ)` is the sum of
`f (g₁ (r 1), ..., gₙ (r n))` where `r` ranges over all functions with `r 1 ∈ A₁`, ...,
`r n ∈ Aₙ`. This follows from multilinearity by expanding successively with respect to each
coordinate. Here, we give an auxiliary statement tailored for an inductive proof. Use instead
`map_sum_finset`. -/
lemma map_sum_finset_aux {n : ℕ} (h : ∑ i, (A i).card = n) :
  f (λ i, ∑ j in A i, g i j) = ∑ r in pi_finset A, f (λ i, g i (r i)) :=
begin
  induction n using nat.strong_induction_on with n IH generalizing A,
  -- If one of the sets is empty, then all the sums are zero
  by_cases Ai_empty : ∃ i, A i = ∅,
  { rcases Ai_empty with ⟨i, hi⟩,
    have : ∑ j in A i, g i j = 0, by convert sum_empty,
    rw f.map_coord_zero i this,
    have : pi_finset A = ∅,
    { apply finset.eq_empty_of_forall_not_mem (λ r hr, _),
      have : r i ∈ A i := mem_pi_finset.mp hr i,
      rwa hi at this },
    convert sum_empty.symm },
  push_neg at Ai_empty,
  -- Otherwise, if all sets are at most singletons, then they are exactly singletons and the result
  -- is again straightforward
  by_cases Ai_singleton : ∀ i, (A i).card ≤ 1,
  { have Ai_card : ∀ i, (A i).card = 1,
    { assume i,
      have : finset.card (A i) ≠ 0, by simp [finset.card_eq_zero, Ai_empty i],
      have : finset.card (A i) ≤ 1 := Ai_singleton i,
      omega },
    have : ∀ (r : Π i, α i), r ∈ pi_finset A → f (λ i, g i (r i)) = f (λ i, ∑ j in A i, g i j),
    { assume r hr,
      unfold_coes,
      congr' with i,
      have : ∀ j ∈ A i, g i j = g i (r i),
      { assume j hj,
        congr,
        apply finset.card_le_one_iff.1 (Ai_singleton i) hj,
        exact mem_pi_finset.mp hr i },
      simp only [finset.sum_congr rfl this, finset.mem_univ, finset.sum_const, Ai_card i,
                 one_nsmul] },
    simp only [sum_congr rfl this, Ai_card, card_pi_finset, prod_const_one, one_nsmul,
               sum_const] },
  -- Remains the interesting case where one of the `A i`, say `A i₀`, has cardinality at least 2.
  -- We will split into two parts `B i₀` and `C i₀` of smaller cardinality, let `B i = C i = A i`
  -- for `i ≠ i₀`, apply the inductive assumption to `B` and `C`, and add up the corresponding
  -- parts to get the sum for `A`.
  push_neg at Ai_singleton,
  obtain ⟨i₀, hi₀⟩ : ∃ i, 1 < (A i).card := Ai_singleton,
  obtain ⟨j₁, j₂, hj₁, hj₂, j₁_ne_j₂⟩ : ∃ j₁ j₂, (j₁ ∈ A i₀) ∧ (j₂ ∈ A i₀) ∧ j₁ ≠ j₂ :=
    finset.one_lt_card_iff.1 hi₀,
  let B := function.update A i₀ (A i₀ \ {j₂}),
  let C := function.update A i₀ {j₂},
  have B_subset_A : ∀ i, B i ⊆ A i,
  { assume i,
    by_cases hi : i = i₀,
    { rw hi, simp only [B, sdiff_subset, update_same]},
    { simp only [hi, B, update_noteq, ne.def, not_false_iff, finset.subset.refl] } },
  have C_subset_A : ∀ i, C i ⊆ A i,
  { assume i,
    by_cases hi : i = i₀,
    { rw hi, simp only [C, hj₂, finset.singleton_subset_iff, update_same] },
    { simp only [hi, C, update_noteq, ne.def, not_false_iff, finset.subset.refl] } },
  -- split the sum at `i₀` as the sum over `B i₀` plus the sum over `C i₀`, to use additivity.
  have A_eq_BC : (λ i, ∑ j in A i, g i j) =
    function.update (λ i, ∑ j in A i, g i j) i₀ (∑ j in B i₀, g i₀ j + ∑ j in C i₀, g i₀ j),
  { ext i,
    by_cases hi : i = i₀,
    { rw [hi],
      simp only [function.update_same],
      have : A i₀ = B i₀ ∪ C i₀,
      { simp only [B, C, function.update_same, finset.sdiff_union_self_eq_union],
        symmetry,
        simp only [hj₂, finset.singleton_subset_iff, union_eq_left_iff_subset] },
      rw this,
      apply finset.sum_union,
      apply finset.disjoint_right.2 (λ j hj, _),
      have : j = j₂, by { dsimp [C] at hj, simpa using hj },
      rw this,
      dsimp [B],
      simp only [mem_sdiff, eq_self_iff_true, not_true, not_false_iff, finset.mem_singleton,
                 update_same, and_false] },
    { simp [hi] } },
  have Beq : function.update (λ i, ∑ j in A i, g i j) i₀ (∑ j in B i₀, g i₀ j) =
    (λ i, ∑ j in B i, g i j),
  { ext i,
    by_cases hi : i = i₀,
    { rw hi, simp only [update_same] },
    { simp only [hi, B, update_noteq, ne.def, not_false_iff] } },
  have Ceq : function.update (λ i, ∑ j in A i, g i j) i₀ (∑ j in C i₀, g i₀ j) =
    (λ i, ∑ j in C i, g i j),
  { ext i,
    by_cases hi : i = i₀,
    { rw hi, simp only [update_same] },
    { simp only [hi, C, update_noteq, ne.def, not_false_iff] } },
  -- Express the inductive assumption for `B`
  have Brec : f (λ i, ∑ j in B i, g i j) = ∑ r in pi_finset B, f (λ i, g i (r i)),
  { have : ∑ i, finset.card (B i) < ∑ i, finset.card (A i),
    { refine finset.sum_lt_sum (λ i hi, finset.card_le_of_subset (B_subset_A i))
        ⟨i₀, finset.mem_univ _, _⟩,
      have : {j₂} ⊆ A i₀, by simp [hj₂],
      simp only [B, finset.card_sdiff this, function.update_same, finset.card_singleton],
      exact nat.pred_lt (ne_of_gt (lt_trans nat.zero_lt_one hi₀)) },
    rw h at this,
    exact IH _ this B rfl },
  -- Express the inductive assumption for `C`
  have Crec : f (λ i, ∑ j in C i, g i j) = ∑ r in pi_finset C, f (λ i, g i (r i)),
  { have : ∑ i, finset.card (C i) < ∑ i, finset.card (A i) :=
      finset.sum_lt_sum (λ i hi, finset.card_le_of_subset (C_subset_A i))
        ⟨i₀, finset.mem_univ _, by simp [C, hi₀]⟩,
    rw h at this,
    exact IH _ this C rfl },
  have D : disjoint (pi_finset B) (pi_finset C),
  { have : disjoint (B i₀) (C i₀), by simp [B, C],
    exact pi_finset_disjoint_of_disjoint B C this },
  have pi_BC : pi_finset A = pi_finset B ∪ pi_finset C,
  { apply finset.subset.antisymm,
    { assume r hr,
      by_cases hri₀ : r i₀ = j₂,
      { apply finset.mem_union_right,
        apply mem_pi_finset.2 (λ i, _),
        by_cases hi : i = i₀,
        { have : r i₀ ∈ C i₀, by simp [C, hri₀],
          convert this },
        { simp [C, hi, mem_pi_finset.1 hr i] } },
      { apply finset.mem_union_left,
        apply mem_pi_finset.2 (λ i, _),
        by_cases hi : i = i₀,
        { have : r i₀ ∈ B i₀,
            by simp [B, hri₀, mem_pi_finset.1 hr i₀],
          convert this },
        { simp [B, hi, mem_pi_finset.1 hr i] } } },
    { exact finset.union_subset (pi_finset_subset _ _ (λ i, B_subset_A i))
        (pi_finset_subset _ _ (λ i, C_subset_A i)) } },
  rw A_eq_BC,
  simp only [multilinear_map.map_add, Beq, Ceq, Brec, Crec, pi_BC],
  rw ← finset.sum_union D,
end

/-- If `f` is multilinear, then `f (Σ_{j₁ ∈ A₁} g₁ j₁, ..., Σ_{jₙ ∈ Aₙ} gₙ jₙ)` is the sum of
`f (g₁ (r 1), ..., gₙ (r n))` where `r` ranges over all functions with `r 1 ∈ A₁`, ...,
`r n ∈ Aₙ`. This follows from multilinearity by expanding successively with respect to each
coordinate. -/
lemma map_sum_finset :
  f (λ i, ∑ j in A i, g i j) = ∑ r in pi_finset A, f (λ i, g i (r i)) :=
f.map_sum_finset_aux _ _ rfl

/-- If `f` is multilinear, then `f (Σ_{j₁} g₁ j₁, ..., Σ_{jₙ} gₙ jₙ)` is the sum of
`f (g₁ (r 1), ..., gₙ (r n))` where `r` ranges over all functions `r`. This follows from
multilinearity by expanding successively with respect to each coordinate. -/
lemma map_sum [∀ i, fintype (α i)] :
  f (λ i, ∑ j, g i j) = ∑ r : Π i, α i, f (λ i, g i (r i)) :=
f.map_sum_finset g (λ i, finset.univ)

end apply_sum

section restrict_scalar

variables (R) {A : Type*} [semiring A] [has_scalar R A] [Π (i : ι), semimodule A (M₁ i)]
  [semimodule A M₂] [∀ i, is_scalar_tower R A (M₁ i)] [is_scalar_tower R A M₂]

/-- Reinterpret an `A`-multilinear map as an `R`-multilinear map, if `A` is an algebra over `R`
and their actions on all involved semimodules agree with the action of `R` on `A`. -/
def restrict_scalars (f : multilinear_map A M₁ M₂) : multilinear_map R M₁ M₂ :=
{ to_fun := f,
  map_add' := f.map_add,
  map_smul' := λ m i, (f.to_linear_map m i).map_smul_of_tower }

@[simp] lemma coe_restrict_scalars (f : multilinear_map A M₁ M₂) :
  ⇑(f.restrict_scalars R) = f := rfl

end restrict_scalar


section

variables {ι₁ ι₂ ι₃ : Type*} [decidable_eq ι₁] [decidable_eq ι₂] [decidable_eq ι₃]

/-- Transfer the arguments to a map along an equivalence between argument indices.

The naming is derived from `finsupp.dom_congr`, noting that here the permutation applies to the
domain of the domain. -/
@[simps apply]
def dom_dom_congr (σ : ι₁ ≃ ι₂) (m : multilinear_map R (λ i : ι₁, M₂) M₃) :
  multilinear_map R (λ i : ι₂, M₂) M₃ :=
{ to_fun := λ v, m (λ i, v (σ i)),
  map_add' := λ v i a b, by { simp_rw function.update_apply_equiv_apply v, rw m.map_add, },
  map_smul' := λ v i a b, by { simp_rw function.update_apply_equiv_apply v, rw m.map_smul, }, }

lemma dom_dom_congr_trans (σ₁ : ι₁ ≃ ι₂) (σ₂ : ι₂ ≃ ι₃) (m : multilinear_map R (λ i : ι₁, M₂) M₃) :
  m.dom_dom_congr (σ₁.trans σ₂) = (m.dom_dom_congr σ₁).dom_dom_congr σ₂ := rfl

lemma dom_dom_congr_mul (σ₁ : equiv.perm ι₁) (σ₂ : equiv.perm ι₁)
  (m : multilinear_map R (λ i : ι₁, M₂) M₃) :
  m.dom_dom_congr (σ₂ * σ₁) = (m.dom_dom_congr σ₁).dom_dom_congr σ₂ := rfl

/-- `multilinear_map.dom_dom_congr` as an equivalence.

This is declared separately because it does not work with dot notation. -/
@[simps apply symm_apply]
def dom_dom_congr_equiv (σ : ι₁ ≃ ι₂) :
  multilinear_map R (λ i : ι₁, M₂) M₃ ≃+ multilinear_map R (λ i : ι₂, M₂) M₃ :=
{ to_fun := dom_dom_congr σ,
  inv_fun := dom_dom_congr σ.symm,
  left_inv := λ m, by {ext, simp},
  right_inv := λ m, by {ext, simp},
  map_add' := λ a b, by {ext, simp} }

end

end semiring

end multilinear_map

namespace linear_map
variables [semiring R]
[Πi, add_comm_monoid (M₁ i)] [add_comm_monoid M₂] [add_comm_monoid M₃] [add_comm_monoid M']
[∀i, semimodule R (M₁ i)] [semimodule R M₂] [semimodule R M₃] [semimodule R M']

/-- Composing a multilinear map with a linear map gives again a multilinear map. -/
def comp_multilinear_map (g : M₂ →ₗ[R] M₃) (f : multilinear_map R M₁ M₂) :
  multilinear_map R M₁ M₃ :=
{ to_fun    := g ∘ f,
  map_add'  := λ m i x y, by simp,
  map_smul' := λ m i c x, by simp }

@[simp] lemma coe_comp_multilinear_map (g : M₂ →ₗ[R] M₃) (f : multilinear_map R M₁ M₂) :
  ⇑(g.comp_multilinear_map f) = g ∘ f := rfl

lemma comp_multilinear_map_apply (g : M₂ →ₗ[R] M₃) (f : multilinear_map R M₁ M₂) (m : Π i, M₁ i) :
  g.comp_multilinear_map f m = g (f m) := rfl

variables {ι₁ ι₂ : Type*} [decidable_eq ι₁] [decidable_eq ι₂]

@[simp] lemma comp_multilinear_map_dom_dom_congr (σ : ι₁ ≃ ι₂) (g : M₂ →ₗ[R] M₃)
  (f : multilinear_map R (λ i : ι₁, M') M₂) :
  (g.comp_multilinear_map f).dom_dom_congr σ = g.comp_multilinear_map (f.dom_dom_congr σ) :=
by { ext, simp }

end linear_map

namespace multilinear_map

section comm_semiring

variables [comm_semiring R] [∀i, add_comm_monoid (M₁ i)] [∀i, add_comm_monoid (M i)] [add_comm_monoid M₂]
[∀i, semimodule R (M i)] [∀i, semimodule R (M₁ i)] [semimodule R M₂]
(f f' : multilinear_map R M₁ M₂)

/-- If one multiplies by `c i` the coordinates in a finset `s`, then the image under a multilinear
map is multiplied by `∏ i in s, c i`. This is mainly an auxiliary statement to prove the result when
`s = univ`, given in `map_smul_univ`, although it can be useful in its own right as it does not
require the index set `ι` to be finite. -/
lemma map_piecewise_smul (c : ι → R) (m : Πi, M₁ i) (s : finset ι) :
  f (s.piecewise (λi, c i • m i) m) = (∏ i in s, c i) • f m :=
begin
  refine s.induction_on (by simp) _,
  assume j s j_not_mem_s Hrec,
  have A : function.update (s.piecewise (λi, c i • m i) m) j (m j) =
           s.piecewise (λi, c i • m i) m,
  { ext i,
    by_cases h : i = j,
    { rw h, simp [j_not_mem_s] },
    { simp [h] } },
  rw [s.piecewise_insert, f.map_smul, A, Hrec],
  simp [j_not_mem_s, mul_smul]
end

/-- Multiplicativity of a multilinear map along all coordinates at the same time,
writing `f (λi, c i • m i)` as `(∏ i, c i) • f m`. -/
lemma map_smul_univ [fintype ι] (c : ι → R) (m : Πi, M₁ i) :
  f (λi, c i • m i) = (∏ i, c i) • f m :=
by simpa using map_piecewise_smul f c m finset.univ

section distrib_mul_action

variables {R' A : Type*} [monoid R'] [semiring A]
  [Π i, semimodule A (M₁ i)] [distrib_mul_action R' M₂] [semimodule A M₂] [smul_comm_class A R' M₂]

instance : has_scalar R' (multilinear_map A M₁ M₂) := ⟨λ c f,
  ⟨λ m, c • f m, λm i x y, by simp [smul_add], λl i x d, by simp [←smul_comm x c] ⟩⟩

@[simp] lemma smul_apply (f : multilinear_map A M₁ M₂) (c : R') (m : Πi, M₁ i) :
  (c • f) m = c • f m := rfl

instance : distrib_mul_action R' (multilinear_map A M₁ M₂) :=
{ one_smul := λ f, ext $ λ x, one_smul _ _,
  mul_smul := λ c₁ c₂ f, ext $ λ x, mul_smul _ _ _,
  smul_zero := λ r, ext $ λ x, smul_zero _,
  smul_add := λ r f₁ f₂, ext $ λ x, smul_add _ _ _ }

end distrib_mul_action

section semimodule

<<<<<<< HEAD
variables {R' A : Type*} [semiring R'] [semiring A] [semimodule R' A]
=======
variables {R' A : Type*} [semiring R'] [semiring A]
>>>>>>> a959718e
  [Π i, semimodule A (M₁ i)] [semimodule R' M₂] [semimodule A M₂] [smul_comm_class A R' M₂]

/-- The space of multilinear maps over an algebra over `R` is a module over `R`, for the pointwise
addition and scalar multiplication. -/
instance : semimodule R' (multilinear_map A M₁ M₂) :=
{ add_smul := λ r₁ r₂ f, ext $ λ x, add_smul _ _ _,
  zero_smul := λ f, ext $ λ x, zero_smul _ _ }

end semimodule


section dom_coprod

open_locale tensor_product

variables {ι₁ ι₂ : Type*} [decidable_eq ι₁] [decidable_eq ι₂]
variables {N₁ : Type*} [add_comm_monoid N₁] [semimodule R N₁]
variables {N₂ : Type*} [add_comm_monoid N₂] [semimodule R N₂]
variables {N : Type*} [add_comm_monoid N] [semimodule R N]

/-- Given two multilinear maps `(ι₁ → N) → N₁` and `(ι₂ → N) → N₂`, this produces the map
`(ι₁ ⊕ ι₂ → N) → N₁ ⊗ N₂` by taking the coproduct of the domain and the tensor product
of the codomain.

This can be thought of as combining `equiv.sum_arrow_equiv_prod_arrow.symm` with
`tensor_product.map`, noting that the two operations can't be separated as the intermediate result
is not a `multilinear_map`.

While this can be generalized to work for dependent `Π i : ι₁, N'₁ i` instead of `ι₁ → N`, doing so
introduces `sum.elim N'₁ N'₂` types in the result which are difficult to work with and not defeq
to the simple case defined here. See [this zulip thread](
https://leanprover.zulipchat.com/#narrow/stream/217875-Is-there.20code.20for.20X.3F/topic/Instances.20on.20.60sum.2Eelim.20A.20B.20i.60/near/218484619).
-/
@[simps apply]
def dom_coprod
  (a : multilinear_map R (λ _ : ι₁, N) N₁) (b : multilinear_map R (λ _ : ι₂, N) N₂) :
  multilinear_map R (λ _ : ι₁ ⊕ ι₂, N) (N₁ ⊗[R] N₂) :=
have inl_disjoint : ∀ {α β : Type*} (a : α),
  (sum.inl a : α ⊕ β) ∉ set.range (@sum.inr α β) := by simp,
have inr_disjoint : ∀ {α β : Type*} (b : β),
  (sum.inr b : α ⊕ β) ∉ set.range (@sum.inl α β) := by simp,
{ to_fun := λ v, a (λ i, v (sum.inl i)) ⊗ₜ b (λ i, v (sum.inr i)),
  map_add' := λ v i p q, begin
    cases i,
    { iterate 3 {
        rw [function.update_comp_eq_of_injective' _ sum.injective_inl,
            function.update_comp_eq_of_not_mem_range' _ _ (inl_disjoint i)],},
      rw [a.map_add, tensor_product.add_tmul], },
    { iterate 3 {
        rw [function.update_comp_eq_of_injective' _ sum.injective_inr,
            function.update_comp_eq_of_not_mem_range' _ _ (inr_disjoint i)],},
      rw [b.map_add, tensor_product.tmul_add], }
  end,
  map_smul' := λ v i c p, begin
    cases i,
    { iterate 2 {
        rw [function.update_comp_eq_of_injective' _ sum.injective_inl,
            function.update_comp_eq_of_not_mem_range' _ _ (inl_disjoint i)],},
      rw [a.map_smul, tensor_product.smul_tmul'], },
    { iterate 2 {
        rw [function.update_comp_eq_of_injective' _ sum.injective_inr,
            function.update_comp_eq_of_not_mem_range' _ _ (inr_disjoint i)]},
      rw [b.map_smul, tensor_product.tmul_smul], },
  end }

/-- A more bundled version of `multilinear_map.dom_coprod` that maps
`((ι₁ → N) → N₁) ⊗ ((ι₂ → N) → N₂)` to `(ι₁ ⊕ ι₂ → N) → N₁ ⊗ N₂`. -/
def dom_coprod' :
  multilinear_map R (λ _ : ι₁, N) N₁ ⊗[R] multilinear_map R (λ _ : ι₂, N) N₂ →ₗ[R]
  multilinear_map R (λ _ : ι₁ ⊕ ι₂, N) (N₁ ⊗[R] N₂) :=
tensor_product.lift $ linear_map.mk₂ R (dom_coprod)
  (λ m₁ m₂ n, by { ext, simp only [dom_coprod_apply, tensor_product.add_tmul, add_apply] })
  (λ c m n,   by { ext, simp only [dom_coprod_apply, tensor_product.smul_tmul', smul_apply] })
  (λ m n₁ n₂, by { ext, simp only [dom_coprod_apply, tensor_product.tmul_add, add_apply] })
  (λ c m n,   by { ext, simp only [dom_coprod_apply, tensor_product.tmul_smul, smul_apply] })


lemma dom_coprod_dom_dom_congr_sum_congr
  (a : multilinear_map R (λ _ : ι₁, N) N₁) (b : multilinear_map R (λ _ : ι₂, N) N₂)
  (σa : equiv.perm ι₁) (σb : equiv.perm ι₂) :
    (a.dom_coprod b).dom_dom_congr (σa.sum_congr σb) =
      (a.dom_dom_congr σa).dom_coprod (b.dom_dom_congr σb) := rfl

end dom_coprod

section

variables (R ι) (A : Type*) [comm_semiring A] [algebra R A] [fintype ι]

/-- Given an `R`-algebra `A`, `mk_pi_algebra` is the multilinear map on `A^ι` associating
to `m` the product of all the `m i`.

See also `multilinear_map.mk_pi_algebra_fin` for a version that works with a non-commutative
algebra `A` but requires `ι = fin n`. -/
protected def mk_pi_algebra : multilinear_map R (λ i : ι, A) A :=
{ to_fun := λ m, ∏ i, m i,
  map_add' := λ m i x y, by simp [finset.prod_update_of_mem, add_mul],
  map_smul' := λ m i c x, by simp [finset.prod_update_of_mem] }

variables {R A ι}

@[simp] lemma mk_pi_algebra_apply (m : ι → A) :
  multilinear_map.mk_pi_algebra R ι A m = ∏ i, m i :=
rfl

end

section

variables (R n) (A : Type*) [semiring A] [algebra R A]

/-- Given an `R`-algebra `A`, `mk_pi_algebra_fin` is the multilinear map on `A^n` associating
to `m` the product of all the `m i`.

See also `multilinear_map.mk_pi_algebra` for a version that assumes `[comm_semiring A]` but works
for `A^ι` with any finite type `ι`. -/
protected def mk_pi_algebra_fin : multilinear_map R (λ i : fin n, A) A :=
{ to_fun := λ m, (list.of_fn m).prod,
  map_add' :=
    begin
      intros m i x y,
      have : (list.fin_range n).index_of i < n,
        by simpa using list.index_of_lt_length.2 (list.mem_fin_range i),
      simp [list.of_fn_eq_map, (list.nodup_fin_range n).map_update, list.prod_update_nth, add_mul,
        this, mul_add, add_mul]
    end,
  map_smul' :=
    begin
      intros m i c x,
      have : (list.fin_range n).index_of i < n,
        by simpa using list.index_of_lt_length.2 (list.mem_fin_range i),
      simp [list.of_fn_eq_map, (list.nodup_fin_range n).map_update, list.prod_update_nth, this]
    end }

variables {R A n}

@[simp] lemma mk_pi_algebra_fin_apply (m : fin n → A) :
  multilinear_map.mk_pi_algebra_fin R n A m = (list.of_fn m).prod :=
rfl

lemma mk_pi_algebra_fin_apply_const (a : A) :
  multilinear_map.mk_pi_algebra_fin R n A (λ _, a) = a ^ n :=
by simp

end

/-- Given an `R`-multilinear map `f` taking values in `R`, `f.smul_right z` is the map
sending `m` to `f m • z`. -/
def smul_right (f : multilinear_map R M₁ R) (z : M₂) : multilinear_map R M₁ M₂ :=
(linear_map.smul_right linear_map.id z).comp_multilinear_map f

@[simp] lemma smul_right_apply (f : multilinear_map R M₁ R) (z : M₂) (m : Π i, M₁ i) :
  f.smul_right z m = f m • z :=
rfl

variables (R ι)

/-- The canonical multilinear map on `R^ι` when `ι` is finite, associating to `m` the product of
all the `m i` (multiplied by a fixed reference element `z` in the target module). See also
`mk_pi_algebra` for a more general version. -/
protected def mk_pi_ring [fintype ι] (z : M₂) : multilinear_map R (λ(i : ι), R) M₂ :=
(multilinear_map.mk_pi_algebra R ι R).smul_right z

variables {R ι}

@[simp] lemma mk_pi_ring_apply [fintype ι] (z : M₂) (m : ι → R) :
  (multilinear_map.mk_pi_ring R ι z : (ι → R) → M₂) m = (∏ i, m i) • z := rfl

lemma mk_pi_ring_apply_one_eq_self [fintype ι]  (f : multilinear_map R (λ(i : ι), R) M₂) :
  multilinear_map.mk_pi_ring R ι (f (λi, 1)) = f :=
begin
  ext m,
  have : m = (λi, m i • 1), by { ext j, simp },
  conv_rhs { rw [this, f.map_smul_univ] },
  refl
end

end comm_semiring

section range_add_comm_group

variables [semiring R] [∀i, add_comm_monoid (M₁ i)] [add_comm_group M₂]
[∀i, semimodule R (M₁ i)] [semimodule R M₂]
(f : multilinear_map R M₁ M₂)

instance : has_neg (multilinear_map R M₁ M₂) :=
⟨λ f, ⟨λ m, - f m, λm i x y, by simp [add_comm], λm i c x, by simp⟩⟩

@[simp] lemma neg_apply (m : Πi, M₁ i) : (-f) m = - (f m) := rfl

instance : add_comm_group (multilinear_map R M₁ M₂) :=
by refine {zero := 0, add := (+), neg := has_neg.neg, ..};
   intros; ext; simp [add_comm, add_left_comm]

end range_add_comm_group

section add_comm_group

variables [semiring R] [∀i, add_comm_group (M₁ i)] [add_comm_group M₂]
[∀i, semimodule R (M₁ i)] [semimodule R M₂]
(f : multilinear_map R M₁ M₂)

@[simp] lemma map_neg (m : Πi, M₁ i) (i : ι) (x : M₁ i) :
  f (update m i (-x)) = -f (update m i x) :=
eq_neg_of_add_eq_zero $ by rw [←map_add, add_left_neg, f.map_coord_zero i (update_same i 0 m)]

@[simp] lemma map_sub (m : Πi, M₁ i) (i : ι) (x y : M₁ i) :
  f (update m i (x - y)) = f (update m i x) - f (update m i y) :=
by rw [sub_eq_add_neg, sub_eq_add_neg, map_add, map_neg]

end add_comm_group

section comm_semiring

variables [comm_semiring R] [∀i, add_comm_group (M₁ i)] [add_comm_group M₂]
[∀i, semimodule R (M₁ i)] [semimodule R M₂]

/-- When `ι` is finite, multilinear maps on `R^ι` with values in `M₂` are in bijection with `M₂`,
as such a multilinear map is completely determined by its value on the constant vector made of ones.
We register this bijection as a linear equivalence in `multilinear_map.pi_ring_equiv`. -/
protected def pi_ring_equiv [fintype ι]  : M₂ ≃ₗ[R] (multilinear_map R (λ(i : ι), R) M₂) :=
{ to_fun    := λ z, multilinear_map.mk_pi_ring R ι z,
  inv_fun   := λ f, f (λi, 1),
  map_add'  := λ z z', by { ext m, simp [smul_add] },
  map_smul' := λ c z, by { ext m, simp [smul_smul, mul_comm] },
  left_inv  := λ z, by simp,
  right_inv := λ f, f.mk_pi_ring_apply_one_eq_self }

end comm_semiring

end multilinear_map

section currying
/-!
### Currying

We associate to a multilinear map in `n+1` variables (i.e., based on `fin n.succ`) two
curried functions, named `f.curry_left` (which is a linear map on `E 0` taking values
in multilinear maps in `n` variables) and `f.curry_right` (wich is a multilinear map in `n`
variables taking values in linear maps on `E 0`). In both constructions, the variable that is
singled out is `0`, to take advantage of the operations `cons` and `tail` on `fin n`.
The inverse operations are called `uncurry_left` and `uncurry_right`.

We also register linear equiv versions of these correspondences, in
`multilinear_curry_left_equiv` and `multilinear_curry_right_equiv`.
-/
open multilinear_map

variables {R M M₂}
[comm_ring R] [∀i, add_comm_group (M i)] [add_comm_group M'] [add_comm_group M₂]
[∀i, module R (M i)] [module R M'] [module R M₂]

/-! #### Left currying -/

/-- Given a linear map `f` from `M 0` to multilinear maps on `n` variables,
construct the corresponding multilinear map on `n+1` variables obtained by concatenating
the variables, given by `m ↦ f (m 0) (tail m)`-/
def linear_map.uncurry_left
  (f : M 0 →ₗ[R] (multilinear_map R (λ(i : fin n), M i.succ) M₂)) :
  multilinear_map R M M₂ :=
{ to_fun := λm, f (m 0) (tail m),
  map_add' := λm i x y, begin
    by_cases h : i = 0,
    { revert x y,
      rw h,
      assume x y,
      rw [update_same, update_same, update_same, f.map_add, add_apply,
          tail_update_zero, tail_update_zero, tail_update_zero] },
    { rw [update_noteq (ne.symm h), update_noteq (ne.symm h), update_noteq (ne.symm h)],
      revert x y,
      rw ← succ_pred i h,
      assume x y,
      rw [tail_update_succ, map_add, tail_update_succ, tail_update_succ] }
  end,
  map_smul' := λm i c x, begin
    by_cases h : i = 0,
    { revert x,
      rw h,
      assume x,
      rw [update_same, update_same, tail_update_zero, tail_update_zero,
          ← smul_apply, f.map_smul] },
    { rw [update_noteq (ne.symm h), update_noteq (ne.symm h)],
      revert x,
      rw ← succ_pred i h,
      assume x,
      rw [tail_update_succ, tail_update_succ, map_smul] }
  end }

@[simp] lemma linear_map.uncurry_left_apply
  (f : M 0 →ₗ[R] (multilinear_map R (λ(i : fin n), M i.succ) M₂)) (m : Πi, M i) :
  f.uncurry_left m = f (m 0) (tail m) := rfl

/-- Given a multilinear map `f` in `n+1` variables, split the first variable to obtain
a linear map into multilinear maps in `n` variables, given by `x ↦ (m ↦ f (cons x m))`. -/
def multilinear_map.curry_left
  (f : multilinear_map R M M₂) :
  M 0 →ₗ[R] (multilinear_map R (λ(i : fin n), M i.succ) M₂) :=
{ to_fun := λx,
  { to_fun    := λm, f (cons x m),
    map_add'  := λm i y y', by simp,
    map_smul' := λm i y c, by simp },
  map_add' := λx y, by { ext m, exact cons_add f m x y },
  map_smul' := λc x, by { ext m, exact cons_smul f m c x } }

@[simp] lemma multilinear_map.curry_left_apply
  (f : multilinear_map R M M₂) (x : M 0) (m : Π(i : fin n), M i.succ) :
  f.curry_left x m = f (cons x m) := rfl

@[simp] lemma linear_map.curry_uncurry_left
  (f : M 0 →ₗ[R] (multilinear_map R (λ(i : fin n), M i.succ) M₂)) :
  f.uncurry_left.curry_left = f :=
begin
  ext m x,
  simp only [tail_cons, linear_map.uncurry_left_apply, multilinear_map.curry_left_apply],
  rw cons_zero
end

@[simp] lemma multilinear_map.uncurry_curry_left
  (f : multilinear_map R M M₂) :
  f.curry_left.uncurry_left = f :=
by { ext m, simp }

variables (R M M₂)

/-- The space of multilinear maps on `Π(i : fin (n+1)), M i` is canonically isomorphic to
the space of linear maps from `M 0` to the space of multilinear maps on
`Π(i : fin n), M i.succ `, by separating the first variable. We register this isomorphism as a
linear isomorphism in `multilinear_curry_left_equiv R M M₂`.

The direct and inverse maps are given by `f.uncurry_left` and `f.curry_left`. Use these
unless you need the full framework of linear equivs. -/
def multilinear_curry_left_equiv :
  (M 0 →ₗ[R] (multilinear_map R (λ(i : fin n), M i.succ) M₂)) ≃ₗ[R] (multilinear_map R M M₂) :=
{ to_fun    := linear_map.uncurry_left,
  map_add'  := λf₁ f₂, by { ext m, refl },
  map_smul' := λc f, by { ext m, refl },
  inv_fun   := multilinear_map.curry_left,
  left_inv  := linear_map.curry_uncurry_left,
  right_inv := multilinear_map.uncurry_curry_left }

variables {R M M₂}

/-! #### Right currying -/

/-- Given a multilinear map `f` in `n` variables to the space of linear maps from `M (last n)` to
`M₂`, construct the corresponding multilinear map on `n+1` variables obtained by concatenating
the variables, given by `m ↦ f (init m) (m (last n))`-/
def multilinear_map.uncurry_right
  (f : (multilinear_map R (λ(i : fin n), M i.cast_succ) (M (last n) →ₗ[R] M₂))) :
  multilinear_map R M M₂ :=
{ to_fun := λm, f (init m) (m (last n)),
  map_add' := λm i x y, begin
    by_cases h : i.val < n,
    { have : last n ≠ i := ne.symm (ne_of_lt h),
      rw [update_noteq this, update_noteq this, update_noteq this],
      revert x y,
      rw  [(cast_succ_cast_lt i h).symm],
      assume x y,
      rw [init_update_cast_succ, map_add, init_update_cast_succ, init_update_cast_succ,
          linear_map.add_apply] },
    { revert x y,
      rw eq_last_of_not_lt h,
      assume x y,
      rw [init_update_last, init_update_last, init_update_last,
          update_same, update_same, update_same, linear_map.map_add] }
  end,
  map_smul' := λm i c x, begin
    by_cases h : i.val < n,
    { have : last n ≠ i := ne.symm (ne_of_lt h),
      rw [update_noteq this, update_noteq this],
      revert x,
      rw  [(cast_succ_cast_lt i h).symm],
      assume x,
      rw [init_update_cast_succ, init_update_cast_succ, map_smul, linear_map.smul_apply] },
    { revert x,
      rw eq_last_of_not_lt h,
      assume x,
      rw [update_same, update_same, init_update_last, init_update_last,
          linear_map.map_smul] }
  end }

@[simp] lemma multilinear_map.uncurry_right_apply
  (f : (multilinear_map R (λ(i : fin n), M i.cast_succ) ((M (last n)) →ₗ[R] M₂))) (m : Πi, M i) :
  f.uncurry_right m = f (init m) (m (last n)) := rfl

/-- Given a multilinear map `f` in `n+1` variables, split the last variable to obtain
a multilinear map in `n` variables taking values in linear maps from `M (last n)` to `M₂`, given by
`m ↦ (x ↦ f (snoc m x))`. -/
def multilinear_map.curry_right (f : multilinear_map R M M₂) :
  multilinear_map R (λ(i : fin n), M (fin.cast_succ i)) ((M (last n)) →ₗ[R] M₂) :=
{ to_fun := λm,
  { to_fun    := λx, f (snoc m x),
    map_add'  := λx y, by rw f.snoc_add,
    map_smul' := λc x, by rw f.snoc_smul },
  map_add' := λm i x y, begin
    ext z,
    change f (snoc (update m i (x + y)) z)
      = f (snoc (update m i x) z) + f (snoc (update m i y) z),
    rw [snoc_update, snoc_update, snoc_update, f.map_add]
  end,
  map_smul' := λm i c x, begin
    ext z,
    change f (snoc (update m i (c • x)) z) = c • f (snoc (update m i x) z),
    rw [snoc_update, snoc_update, f.map_smul]
  end }

@[simp] lemma multilinear_map.curry_right_apply
  (f : multilinear_map R M M₂) (m : Π(i : fin n), M i.cast_succ) (x : M (last n)) :
  f.curry_right m x = f (snoc m x) := rfl

@[simp] lemma multilinear_map.curry_uncurry_right
  (f : (multilinear_map R (λ(i : fin n), M i.cast_succ) ((M (last n)) →ₗ[R] M₂))) :
  f.uncurry_right.curry_right = f :=
begin
  ext m x,
  simp only [snoc_last, multilinear_map.curry_right_apply, multilinear_map.uncurry_right_apply],
  rw init_snoc
end

@[simp] lemma multilinear_map.uncurry_curry_right
  (f : multilinear_map R M M₂) : f.curry_right.uncurry_right = f :=
by { ext m, simp }

variables (R M M₂)

/-- The space of multilinear maps on `Π(i : fin (n+1)), M i` is canonically isomorphic to
the space of linear maps from the space of multilinear maps on `Π(i : fin n), M i.cast_succ` to the
space of linear maps on `M (last n)`, by separating the last variable. We register this isomorphism
as a linear isomorphism in `multilinear_curry_right_equiv R M M₂`.

The direct and inverse maps are given by `f.uncurry_right` and `f.curry_right`. Use these
unless you need the full framework of linear equivs. -/
def multilinear_curry_right_equiv :
  (multilinear_map R (λ(i : fin n), M i.cast_succ) ((M (last n)) →ₗ[R] M₂))
  ≃ₗ[R] (multilinear_map R M M₂) :=
{ to_fun    := multilinear_map.uncurry_right,
  map_add'  := λf₁ f₂, by { ext m, refl },
  map_smul' := λc f, by { ext m, rw [smul_apply], refl },
  inv_fun   := multilinear_map.curry_right,
  left_inv  := multilinear_map.curry_uncurry_right,
  right_inv := multilinear_map.uncurry_curry_right }

end currying<|MERGE_RESOLUTION|>--- conflicted
+++ resolved
@@ -571,11 +571,7 @@
 
 section semimodule
 
-<<<<<<< HEAD
-variables {R' A : Type*} [semiring R'] [semiring A] [semimodule R' A]
-=======
 variables {R' A : Type*} [semiring R'] [semiring A]
->>>>>>> a959718e
   [Π i, semimodule A (M₁ i)] [semimodule R' M₂] [semimodule A M₂] [smul_comm_class A R' M₂]
 
 /-- The space of multilinear maps over an algebra over `R` is a module over `R`, for the pointwise
