/-
Copyright (c) 2018 Kenny Lau. All rights reserved.
Released under Apache 2.0 license as described in the file LICENSE.
Authors: Kenny Lau, Yury Kudryashov
-/
import data.matrix.basic
import linear_algebra.tensor_product
import ring_theory.subsemiring

/-!
# Algebra over Commutative Semiring (under category)

In this file we define algebra over commutative (semi)rings, algebra homomorphisms `alg_hom`,
algebra equivalences `alg_equiv`, and `subalgebra`s. We also define usual operations on `alg_hom`s
(`id`, `comp`) and subalgebras (`map`, `comap`).

If `S` is an `R`-algebra and `A` is an `S`-algebra then `algebra.comap.algebra R S A` can be used
to provide `A` with a structure of an `R`-algebra. Other than that, `algebra.comap` is now
deprecated and replcaed with `is_scalar_tower`.

## Notations

* `A →ₐ[R] B` : `R`-algebra homomorphism from `A` to `B`.
* `A ≃ₐ[R] B` : `R`-algebra equivalence from `A` to `B`.
-/
noncomputable theory

universes u v w u₁ v₁

open_locale tensor_product big_operators

section prio
-- We set this priority to 0 later in this file
set_option default_priority 200 -- see Note [default priority]
/-- The category of R-algebras where R is a commutative
ring is the under category R ↓ CRing. In the categorical
setting we have a forgetful functor R-Alg ⥤ R-Mod.
However here it extends module in order to preserve
definitional equality in certain cases. -/
@[nolint has_inhabited_instance]
class algebra (R : Type u) (A : Type v) [comm_semiring R] [semiring A]
  extends has_scalar R A, R →+* A :=
(commutes' : ∀ r x, to_fun r * x = x * to_fun r)
(smul_def' : ∀ r x, r • x = to_fun r * x)
end prio

/-- Embedding `R →+* A` given by `algebra` structure. -/
def algebra_map (R : Type u) (A : Type v) [comm_semiring R] [semiring A] [algebra R A] : R →+* A :=
algebra.to_ring_hom

/-- Creating an algebra from a morphism to the center of a semiring. -/
def ring_hom.to_algebra' {R S} [comm_semiring R] [semiring S] (i : R →+* S)
  (h : ∀ c x, i c * x = x * i c) :
  algebra R S :=
{ smul := λ c x, i c * x,
  commutes' := h,
  smul_def' := λ c x, rfl,
  .. i}

/-- Creating an algebra from a morphism to a commutative semiring. -/
def ring_hom.to_algebra {R S} [comm_semiring R] [comm_semiring S] (i : R →+* S) :
  algebra R S :=
i.to_algebra' $ λ _, mul_comm _

namespace algebra

variables {R : Type u} {S : Type v} {A : Type w}

/-- Let `R` be a commutative semiring, let `A` be a semiring with a `semimodule R` structure.
If `(r • 1) * x = x * (r • 1) = r • x` for all `r : R` and `x : A`, then `A` is an `algebra`
over `R`. -/
def of_semimodule' [comm_semiring R] [semiring A] [semimodule R A]
  (h₁ : ∀ (r : R) (x : A), (r • 1) * x = r • x)
  (h₂ : ∀ (r : R) (x : A), x * (r • 1) = r • x) : algebra R A :=
{ to_fun := λ r, r • 1,
  map_one' := one_smul _ _,
  map_mul' := λ r₁ r₂, by rw [h₁, mul_smul],
  map_zero' := zero_smul _ _,
  map_add' := λ r₁ r₂, add_smul r₁ r₂ 1,
  commutes' := λ r x, by simp only [h₁, h₂],
  smul_def' := λ r x, by simp only [h₁] }

/-- Let `R` be a commutative semiring, let `A` be a semiring with a `semimodule R` structure.
If `(r • x) * y = x * (r • y) = r • (x * y)` for all `r : R` and `x y : A`, then `A`
is an `algebra` over `R`. -/
def of_semimodule [comm_semiring R] [semiring A] [semimodule R A]
  (h₁ : ∀ (r : R) (x y : A), (r • x) * y = r • (x * y))
  (h₂ : ∀ (r : R) (x y : A), x * (r • y) = r • (x * y)) : algebra R A :=
of_semimodule' (λ r x, by rw [h₁, one_mul]) (λ r x, by rw [h₂, mul_one])

section semiring

variables [comm_semiring R] [comm_semiring S] [semiring A] [algebra R A]

lemma smul_def'' (r : R) (x : A) : r • x = algebra_map R A r * x :=
algebra.smul_def' r x

/--
To prove two algebra structures on a fixed `[comm_semiring R] [semiring A]` agree,
it suffices to check the `algebra_map`s agree.
-/
-- We'll later use this to show `algebra ℤ M` is a subsingleton.
@[ext]
lemma algebra_ext {R : Type*} [comm_semiring R] {A : Type*} [semiring A] (P Q : algebra R A)
  (w : ∀ (r : R), by { haveI := P, exact algebra_map R A r } = by { haveI := Q, exact algebra_map R A r }) :
  P = Q :=
begin
  unfreezingI { rcases P with ⟨⟨P⟩⟩, rcases Q with ⟨⟨Q⟩⟩ },
  congr,
  { funext r a,
    replace w := congr_arg (λ s, s * a) (w r),
    simp only [←algebra.smul_def''] at w,
    apply w, },
  { ext r,
    exact w r, },
  { apply proof_irrel_heq, },
  { apply proof_irrel_heq, },
end

@[priority 200] -- see Note [lower instance priority]
instance to_semimodule : semimodule R A :=
{ one_smul := by simp [smul_def''],
  mul_smul := by simp [smul_def'', mul_assoc],
  smul_add := by simp [smul_def'', mul_add],
  smul_zero := by simp [smul_def''],
  add_smul := by simp [smul_def'', add_mul],
  zero_smul := by simp [smul_def''] }

-- from now on, we don't want to use the following instance anymore
attribute [instance, priority 0] algebra.to_has_scalar

lemma smul_def (r : R) (x : A) : r • x = algebra_map R A r * x :=
algebra.smul_def' r x

lemma algebra_map_eq_smul_one (r : R) : algebra_map R A r = r • 1 :=
calc algebra_map R A r = algebra_map R A r * 1 : (mul_one _).symm
                   ... = r • 1                 : (algebra.smul_def r 1).symm

theorem commutes (r : R) (x : A) : algebra_map R A r * x = x * algebra_map R A r :=
algebra.commutes' r x

theorem left_comm (r : R) (x y : A) : x * (algebra_map R A r * y) = algebra_map R A r * (x * y) :=
by rw [← mul_assoc, ← commutes, mul_assoc]

@[simp] lemma mul_smul_comm (s : R) (x y : A) :
  x * (s • y) = s • (x * y) :=
by rw [smul_def, smul_def, left_comm]

@[simp] lemma smul_mul_assoc (r : R) (x y : A) :
  (r • x) * y = r • (x * y) :=
by rw [smul_def, smul_def, mul_assoc]

variables (R)
instance id : algebra R R := (ring_hom.id R).to_algebra
variables {R}

namespace id

@[simp] lemma map_eq_self (x : R) : algebra_map R R x = x := rfl

@[simp] lemma smul_eq_mul (x y : R) : x • y = x * y := rfl

end id

/-- Algebra over a subsemiring. -/
instance of_subsemiring (S : subsemiring R) : algebra S A :=
{ smul := λ s x, (s : R) • x,
  commutes' := λ r x, algebra.commutes r x,
  smul_def' := λ r x, algebra.smul_def r x,
  .. (algebra_map R A).comp (subsemiring.subtype S) }

/-- Algebra over a subring. -/
instance of_subring {R A : Type*} [comm_ring R] [ring A] [algebra R A]
  (S : set R) [is_subring S] : algebra S A :=
{ smul := λ s x, (s : R) • x,
  commutes' := λ r x, algebra.commutes r x,
  smul_def' := λ r x, algebra.smul_def r x,
  .. (algebra_map R A).comp (⟨coe, rfl, λ _ _, rfl, rfl, λ _ _, rfl⟩ : S →+* R) }

lemma subring_coe_algebra_map_hom {R : Type*} [comm_ring R] (S : set R) [is_subring S] :
  (algebra_map S R : S →+* R) = is_subring.subtype S := rfl

lemma subring_coe_algebra_map {R : Type*} [comm_ring R] (S : set R) [is_subring S] :
  (algebra_map S R : S → R) = subtype.val := rfl

lemma subring_algebra_map_apply {R : Type*} [comm_ring R] (S : set R) [is_subring S] (x : S) :
  algebra_map S R x = x := rfl

variables (R A)
/-- The multiplication in an algebra is a bilinear map. -/
def lmul : A →ₗ A →ₗ A :=
linear_map.mk₂ R (*)
  (λ x y z, add_mul x y z)
  (λ c x y, by rw [smul_def, smul_def, mul_assoc _ x y])
  (λ x y z, mul_add x y z)
  (λ c x y, by rw [smul_def, smul_def, left_comm])

/-- The multiplication on the left in an algebra is a linear map. -/
def lmul_left (r : A) : A →ₗ A :=
lmul R A r

/-- The multiplication on the right in an algebra is a linear map. -/
def lmul_right (r : A) : A →ₗ A :=
(lmul R A).flip r

/-- Simultaneous multiplication on the left and right is a linear map. -/
def lmul_left_right (vw: A × A) : A →ₗ[R] A :=
(lmul_right R A vw.2).comp (lmul_left R A vw.1)

variables {R A}

@[simp] lemma lmul_apply (p q : A) : lmul R A p q = p * q := rfl
@[simp] lemma lmul_left_apply (p q : A) : lmul_left R A p q = p * q := rfl
@[simp] lemma lmul_right_apply (p q : A) : lmul_right R A p q = q * p := rfl
@[simp] lemma lmul_left_right_apply (vw : A × A) (p : A) :
  lmul_left_right R A vw p = vw.1 * p * vw.2 := rfl

end semiring

end algebra

instance module.endomorphism_algebra (R : Type u) (M : Type v)
  [comm_ring R] [add_comm_group M] [module R M] : algebra R (M →ₗ[R] M) :=
{ to_fun    := λ r, r • linear_map.id,
  map_one' := one_smul _ _,
  map_zero' := zero_smul _ _,
  map_add' := λ r₁ r₂, add_smul _ _ _,
  map_mul' := λ r₁ r₂, by { ext x, simp [mul_smul] },
  commutes' := by { intros, ext, simp },
  smul_def' := by { intros, ext, simp } }

instance matrix_algebra (n : Type u) (R : Type v)
  [decidable_eq n] [fintype n] [comm_semiring R] : algebra R (matrix n n R) :=
{ commutes' := by { intros, simp [matrix.scalar], },
  smul_def' := by { intros, simp [matrix.scalar], },
  ..(matrix.scalar n) }

set_option old_structure_cmd true
/-- Defining the homomorphism in the category R-Alg. -/
@[nolint has_inhabited_instance]
structure alg_hom (R : Type u) (A : Type v) (B : Type w)
  [comm_semiring R] [semiring A] [semiring B] [algebra R A] [algebra R B] extends ring_hom A B :=
(commutes' : ∀ r : R, to_fun (algebra_map R A r) = algebra_map R B r)

run_cmd tactic.add_doc_string `alg_hom.to_ring_hom "Reinterpret an `alg_hom` as a `ring_hom`"

infixr ` →ₐ `:25 := alg_hom _
notation A ` →ₐ[`:25 R `] ` B := alg_hom R A B

namespace alg_hom

variables {R : Type u} {A : Type v} {B : Type w} {C : Type u₁} {D : Type v₁}

section semiring

variables [comm_semiring R] [semiring A] [semiring B] [semiring C] [semiring D]
variables [algebra R A] [algebra R B] [algebra R C] [algebra R D]

instance : has_coe_to_fun (A →ₐ[R] B) := ⟨_, λ f, f.to_fun⟩

instance coe_ring_hom : has_coe (A →ₐ[R] B) (A →+* B) := ⟨alg_hom.to_ring_hom⟩

instance coe_monoid_hom : has_coe (A →ₐ[R] B) (A →* B) := ⟨λ f, ↑(f : A →+* B)⟩

instance coe_add_monoid_hom : has_coe (A →ₐ[R] B) (A →+ B) := ⟨λ f, ↑(f : A →+* B)⟩

@[simp, norm_cast] lemma coe_mk {f : A → B} (h₁ h₂ h₃ h₄ h₅) :
  ⇑(⟨f, h₁, h₂, h₃, h₄, h₅⟩ : A →ₐ[R] B) = f := rfl

@[simp, norm_cast] lemma coe_to_ring_hom (f : A →ₐ[R] B) : ⇑(f : A →+* B) = f := rfl

-- as `simp` can already prove this lemma, it is not tagged with the `simp` attribute.
@[norm_cast] lemma coe_to_monoid_hom (f : A →ₐ[R] B) : ⇑(f : A →* B) = f := rfl

-- as `simp` can already prove this lemma, it is not tagged with the `simp` attribute.
@[norm_cast] lemma coe_to_add_monoid_hom (f : A →ₐ[R] B) : ⇑(f : A →+ B) = f := rfl

variables (φ : A →ₐ[R] B)

theorem coe_fn_inj ⦃φ₁ φ₂ : A →ₐ[R] B⦄ (H : ⇑φ₁ = φ₂) : φ₁ = φ₂ :=
by { cases φ₁, cases φ₂, congr, exact H }

theorem coe_ring_hom_injective : function.injective (coe : (A →ₐ[R] B) → (A →+* B)) :=
λ φ₁ φ₂ H, coe_fn_inj $ show ((φ₁ : (A →+* B)) : A → B) = ((φ₂ : (A →+* B)) : A → B),
  from congr_arg _ H

theorem coe_monoid_hom_injective : function.injective (coe : (A →ₐ[R] B)  → (A →* B)) :=
ring_hom.coe_monoid_hom_injective.comp coe_ring_hom_injective

theorem coe_add_monoid_hom_injective : function.injective (coe : (A →ₐ[R] B)  → (A →+ B)) :=
ring_hom.coe_add_monoid_hom_injective.comp coe_ring_hom_injective

@[ext]
theorem ext {φ₁ φ₂ : A →ₐ[R] B} (H : ∀ x, φ₁ x = φ₂ x) : φ₁ = φ₂ :=
coe_fn_inj $ funext H

theorem ext_iff {φ₁ φ₂ : A →ₐ[R] B} : φ₁ = φ₂ ↔ ∀ x, φ₁ x = φ₂ x :=
⟨by { rintro rfl x, refl }, ext⟩

@[simp]
theorem commutes (r : R) : φ (algebra_map R A r) = algebra_map R B r := φ.commutes' r

theorem comp_algebra_map : (φ : A →+* B).comp (algebra_map R A) = algebra_map R B :=
ring_hom.ext $ φ.commutes

@[simp] lemma map_add (r s : A) : φ (r + s) = φ r + φ s :=
φ.to_ring_hom.map_add r s

@[simp] lemma map_zero : φ 0 = 0 :=
φ.to_ring_hom.map_zero

@[simp] lemma map_mul (x y) : φ (x * y) = φ x * φ y :=
φ.to_ring_hom.map_mul x y

@[simp] lemma map_one : φ 1 = 1 :=
φ.to_ring_hom.map_one

@[simp] lemma map_smul (r : R) (x : A) : φ (r • x) = r • φ x :=
by simp only [algebra.smul_def, map_mul, commutes]

@[simp] lemma map_pow (x : A) (n : ℕ) : φ (x ^ n) = (φ x) ^ n :=
φ.to_ring_hom.map_pow x n

lemma map_sum {ι : Type*} (f : ι → A) (s : finset ι) :
  φ (∑ x in s, f x) = ∑ x in s, φ (f x) :=
φ.to_ring_hom.map_sum f s

@[simp] lemma map_nat_cast (n : ℕ) : φ n = n :=
φ.to_ring_hom.map_nat_cast n

section

variables (R A)
/-- Identity map as an `alg_hom`. -/
protected def id : A →ₐ[R] A :=
{ commutes' := λ _, rfl,
  ..ring_hom.id A  }

end

@[simp] lemma id_apply (p : A) : alg_hom.id R A p = p := rfl

/-- Composition of algebra homeomorphisms. -/
def comp (φ₁ : B →ₐ[R] C) (φ₂ : A →ₐ[R] B) : A →ₐ[R] C :=
{ commutes' := λ r : R, by rw [← φ₁.commutes, ← φ₂.commutes]; refl,
  .. φ₁.to_ring_hom.comp ↑φ₂ }

@[simp] lemma comp_apply (φ₁ : B →ₐ[R] C) (φ₂ : A →ₐ[R] B) (p : A) :
  φ₁.comp φ₂ p = φ₁ (φ₂ p) := rfl

@[simp] theorem comp_id : φ.comp (alg_hom.id R A) = φ :=
ext $ λ x, rfl

@[simp] theorem id_comp : (alg_hom.id R B).comp φ = φ :=
ext $ λ x, rfl

theorem comp_assoc (φ₁ : C →ₐ[R] D) (φ₂ : B →ₐ[R] C) (φ₃ : A →ₐ[R] B) :
  (φ₁.comp φ₂).comp φ₃ = φ₁.comp (φ₂.comp φ₃) :=
ext $ λ x, rfl

/-- R-Alg ⥤ R-Mod -/
def to_linear_map : A →ₗ B :=
{ to_fun := φ,
  map_add' := φ.map_add,
  map_smul' := φ.map_smul }

@[simp] lemma to_linear_map_apply (p : A) : φ.to_linear_map p = φ p := rfl

theorem to_linear_map_inj {φ₁ φ₂ : A →ₐ[R] B} (H : φ₁.to_linear_map = φ₂.to_linear_map) : φ₁ = φ₂ :=
ext $ λ x, show φ₁.to_linear_map x = φ₂.to_linear_map x, by rw H

@[simp] lemma comp_to_linear_map (f : A →ₐ[R] B) (g : B →ₐ[R] C) :
  (g.comp f).to_linear_map = g.to_linear_map.comp f.to_linear_map := rfl

end semiring

section comm_semiring

variables [comm_semiring R] [comm_semiring A] [comm_semiring B]
variables [algebra R A] [algebra R B]

variables (φ : A →ₐ[R] B)

lemma map_prod {ι : Type*} (f : ι → A) (s : finset ι) :
  φ (∏ x in s, f x) = ∏ x in s, φ (f x) :=
φ.to_ring_hom.map_prod f s

end comm_semiring

section ring

variables [comm_ring R] [ring A] [ring B] [ring C]
variables [algebra R A] [algebra R B] [algebra R C] (φ : A →ₐ[R] B)

@[simp] lemma map_neg (x) : φ (-x) = -φ x :=
φ.to_ring_hom.map_neg x

@[simp] lemma map_sub (x y) : φ (x - y) = φ x - φ y :=
φ.to_ring_hom.map_sub x y

end ring

theorem injective_iff {R A B : Type*} [comm_semiring R] [ring A] [semiring B]
  [algebra R A] [algebra R B] (f : A →ₐ[R] B) :
  function.injective f ↔ (∀ x, f x = 0 → x = 0) :=
ring_hom.injective_iff (f : A →+* B)

end alg_hom

set_option old_structure_cmd true
/-- An equivalence of algebras is an equivalence of rings commuting with the actions of scalars. -/
structure alg_equiv (R : Type u) (A : Type v) (B : Type w)
  [comm_semiring R] [semiring A] [semiring B] [algebra R A] [algebra R B]
  extends A ≃ B, A ≃* B, A ≃+ B, A ≃+* B :=
(commutes' : ∀ r : R, to_fun (algebra_map R A r) = algebra_map R B r)

attribute [nolint doc_blame] alg_equiv.to_ring_equiv
attribute [nolint doc_blame] alg_equiv.to_equiv
attribute [nolint doc_blame] alg_equiv.to_add_equiv
attribute [nolint doc_blame] alg_equiv.to_mul_equiv

notation A ` ≃ₐ[`:50 R `] ` A' := alg_equiv R A A'

namespace alg_equiv

variables {R : Type u} {A₁ : Type v} {A₂ : Type w} {A₃ : Type u₁}
variables [comm_semiring R] [semiring A₁] [semiring A₂] [semiring A₃]
variables [algebra R A₁] [algebra R A₂] [algebra R A₃]

instance : has_coe_to_fun (A₁ ≃ₐ[R] A₂) := ⟨_, alg_equiv.to_fun⟩

@[ext]
lemma ext {f g : A₁ ≃ₐ[R] A₂} (h : ∀ a, f a = g a) : f = g :=
begin
  have h₁ : f.to_equiv = g.to_equiv := equiv.ext h,
  cases f, cases g, congr,
  { exact (funext h) },
  { exact congr_arg equiv.inv_fun h₁ }
end

lemma coe_fun_injective : @function.injective (A₁ ≃ₐ[R] A₂) (A₁ → A₂) (λ e, (e : A₁ → A₂)) :=
begin
  intros f g w,
  ext,
  exact congr_fun w a,
end

instance has_coe_to_ring_equiv : has_coe (A₁ ≃ₐ[R] A₂) (A₁ ≃+* A₂) := ⟨alg_equiv.to_ring_equiv⟩

@[simp] lemma mk_apply {to_fun inv_fun left_inv right_inv map_mul map_add commutes a} :
  (⟨to_fun, inv_fun, left_inv, right_inv, map_mul, map_add, commutes⟩ : A₁ ≃ₐ[R] A₂) a = to_fun a :=
rfl

@[simp] lemma to_fun_apply {e : A₁ ≃ₐ[R] A₂} {a : A₁} : e.to_fun a = e a := rfl

@[simp, norm_cast] lemma coe_ring_equiv (e : A₁ ≃ₐ[R] A₂) : ((e : A₁ ≃+* A₂) : A₁ → A₂) = e := rfl

lemma coe_ring_equiv_injective : function.injective (λ e : A₁ ≃ₐ[R] A₂, (e : A₁ ≃+* A₂)) :=
begin
  intros f g w,
  ext,
  replace w : ((f : A₁ ≃+* A₂) : A₁ → A₂) = ((g : A₁ ≃+* A₂) : A₁ → A₂) :=
    congr_arg (λ e : A₁ ≃+* A₂, (e : A₁ → A₂)) w,
  exact congr_fun w a,
end

@[simp] lemma map_add (e : A₁ ≃ₐ[R] A₂) : ∀ x y, e (x + y) = e x + e y := e.to_add_equiv.map_add

@[simp] lemma map_zero (e : A₁ ≃ₐ[R] A₂) : e 0 = 0 := e.to_add_equiv.map_zero

@[simp] lemma map_mul (e : A₁ ≃ₐ[R] A₂) : ∀ x y, e (x * y) = (e x) * (e y) := e.to_mul_equiv.map_mul

@[simp] lemma map_one (e : A₁ ≃ₐ[R] A₂) : e 1 = 1 := e.to_mul_equiv.map_one

@[simp] lemma commutes (e : A₁ ≃ₐ[R] A₂) : ∀ (r : R), e (algebra_map R A₁ r) = algebra_map R A₂ r :=
  e.commutes'

@[simp] lemma map_neg {A₁ : Type v} {A₂ : Type w}
  [ring A₁] [ring A₂] [algebra R A₁] [algebra R A₂] (e : A₁ ≃ₐ[R] A₂) :
  ∀ x, e (-x) = -(e x) := e.to_add_equiv.map_neg

@[simp] lemma map_sub {A₁ : Type v} {A₂ : Type w}
  [ring A₁] [ring A₂] [algebra R A₁] [algebra R A₂] (e : A₁ ≃ₐ[R] A₂) :
  ∀ x y, e (x - y) = e x - e y := e.to_add_equiv.map_sub

lemma map_sum (e : A₁ ≃ₐ[R] A₂) {ι : Type*} (f : ι → A₁) (s : finset ι) :
  e (∑ x in s, f x) = ∑ x in s, e (f x) :=
e.to_add_equiv.map_sum f s

instance has_coe_to_alg_hom : has_coe (A₁ ≃ₐ[R] A₂) (A₁ →ₐ[R] A₂) :=
  ⟨λ e, { map_one' := e.map_one, map_zero' := e.map_zero, ..e }⟩

@[simp, norm_cast] lemma coe_alg_hom (e : A₁ ≃ₐ[R] A₂) : ((e : A₁ →ₐ[R] A₂) : A₁ → A₂) = e :=
  rfl

lemma injective (e : A₁ ≃ₐ[R] A₂) : function.injective e := e.to_equiv.injective

lemma surjective (e : A₁ ≃ₐ[R] A₂) : function.surjective e := e.to_equiv.surjective

lemma bijective (e : A₁ ≃ₐ[R] A₂) : function.bijective e := e.to_equiv.bijective

instance : has_one (A₁ ≃ₐ[R] A₁) := ⟨{commutes' := λ r, rfl, ..(1 : A₁ ≃+* A₁)}⟩

instance : inhabited (A₁ ≃ₐ[R] A₁) := ⟨1⟩

/-- Algebra equivalences are reflexive. -/
@[refl]
def refl : A₁ ≃ₐ[R] A₁ := 1

@[simp] lemma coe_refl : (@refl R A₁ _ _ _ : A₁ →ₐ[R] A₁) = alg_hom.id R A₁ :=
alg_hom.ext (λ x, rfl)

/-- Algebra equivalences are symmetric. -/
@[symm]
def symm (e : A₁ ≃ₐ[R] A₂) : A₂ ≃ₐ[R] A₁ :=
{ commutes' := λ r, by { rw ←e.to_ring_equiv.symm_apply_apply (algebra_map R A₁ r), congr,
                         change _ = e _, rw e.commutes, },
  ..e.to_ring_equiv.symm, }

@[simp] lemma inv_fun_apply {e : A₁ ≃ₐ[R] A₂} {a : A₂} : e.inv_fun a = e.symm a := rfl

@[simp] lemma symm_symm {e : A₁ ≃ₐ[R] A₂} : e.symm.symm = e :=
by { ext, refl, }

/-- Algebra equivalences are transitive. -/
@[trans]
def trans (e₁ : A₁ ≃ₐ[R] A₂) (e₂ : A₂ ≃ₐ[R] A₃) : A₁ ≃ₐ[R] A₃ :=
{ commutes' := λ r, show e₂.to_fun (e₁.to_fun _) = _, by rw [e₁.commutes', e₂.commutes'],
  ..(e₁.to_ring_equiv.trans e₂.to_ring_equiv), }

@[simp] lemma apply_symm_apply (e : A₁ ≃ₐ[R] A₂) : ∀ x, e (e.symm x) = x :=
  e.to_equiv.apply_symm_apply

@[simp] lemma symm_apply_apply (e : A₁ ≃ₐ[R] A₂) : ∀ x, e.symm (e x) = x :=
  e.to_equiv.symm_apply_apply

@[simp] lemma trans_apply (e₁ : A₁ ≃ₐ[R] A₂) (e₂ : A₂ ≃ₐ[R] A₃) (x : A₁) :
  (e₁.trans e₂) x = e₂ (e₁ x) := rfl

@[simp] lemma comp_symm (e : A₁ ≃ₐ[R] A₂) :
  alg_hom.comp (e : A₁ →ₐ[R] A₂) ↑e.symm = alg_hom.id R A₂ :=
by { ext, simp }

@[simp] lemma symm_comp (e : A₁ ≃ₐ[R] A₂) :
  alg_hom.comp ↑e.symm (e : A₁ →ₐ[R] A₂) = alg_hom.id R A₁ :=
by { ext, simp }

/-- If an algebra morphism has an inverse, it is a algebra isomorphism. -/
def of_alg_hom (f : A₁ →ₐ[R] A₂) (g : A₂ →ₐ[R] A₁) (h₁ : f.comp g = alg_hom.id R A₂) (h₂ : g.comp f = alg_hom.id R A₁) : A₁ ≃ₐ[R] A₂ :=
{ inv_fun   := g,
  left_inv  := alg_hom.ext_iff.1 h₂,
  right_inv := alg_hom.ext_iff.1 h₁,
  ..f }

/-- Promotes a bijective algebra homomorphism to an algebra equivalence. -/
def of_bijective (f : A₁ →ₐ[R] A₂) (hf : function.bijective f) : A₁ ≃ₐ[R] A₂ :=
{ .. ring_equiv.of_bijective (f : A₁ →+* A₂) hf, .. f }

/-- Forgetting the multiplicative structures, an equivalence of algebras is a linear equivalence. -/
def to_linear_equiv (e : A₁ ≃ₐ[R] A₂) : A₁ ≃ₗ[R] A₂ :=
{ to_fun    := e.to_fun,
  map_add'  := λ x y, by simp,
  map_smul' := λ r x, by simp [algebra.smul_def''],
  inv_fun   := e.symm.to_fun,
  left_inv  := e.left_inv,
  right_inv := e.right_inv, }

@[simp] lemma to_linear_equiv_apply (e : A₁ ≃ₐ[R] A₂) (x : A₁) : e.to_linear_equiv x = e x := rfl

end alg_equiv

namespace algebra

variables (R : Type u) (S : Type v) (A : Type w)
include R S A

/-- `comap R S A` is a type alias for `A`, and has an R-algebra structure defined on it
  when `algebra R S` and `algebra S A`. If `S` is an `R`-algebra and `A` is an `S`-algebra then
  `algebra.comap.algebra R S A` can be used to provide `A` with a structure of an `R`-algebra.
  Other than that, `algebra.comap` is now deprecated and replaced with `is_scalar_tower`. -/
/- This is done to avoid a type class search with meta-variables `algebra R ?m_1` and
    `algebra ?m_1 A -/
/- The `nolint` attribute is added because it has unused arguments `R` and `S`, but these are necessary for synthesizing the
     appropriate type classes -/
@[nolint unused_arguments]
def comap : Type w := A

instance comap.inhabited [h : inhabited A] : inhabited (comap R S A) := h
instance comap.semiring [h : semiring A] : semiring (comap R S A) := h
instance comap.ring [h : ring A] : ring (comap R S A) := h
instance comap.comm_semiring [h : comm_semiring A] : comm_semiring (comap R S A) := h
instance comap.comm_ring [h : comm_ring A] : comm_ring (comap R S A) := h

instance comap.algebra' [comm_semiring S] [semiring A] [h : algebra S A] :
  algebra S (comap R S A) := h

/-- Identity homomorphism `A →ₐ[S] comap R S A`. -/
def comap.to_comap [comm_semiring S] [semiring A] [algebra S A] :
  A →ₐ[S] comap R S A := alg_hom.id S A
/-- Identity homomorphism `comap R S A →ₐ[S] A`. -/
def comap.of_comap [comm_semiring S] [semiring A] [algebra S A] :
  comap R S A →ₐ[S] A := alg_hom.id S A

variables [comm_semiring R] [comm_semiring S] [semiring A] [algebra R S] [algebra S A]

/-- `R ⟶ S` induces `S-Alg ⥤ R-Alg` -/
instance comap.algebra : algebra R (comap R S A) :=
{ smul := λ r x, (algebra_map R S r • x : A),
  commutes' := λ r x, algebra.commutes _ _,
  smul_def' := λ _ _, algebra.smul_def _ _,
  .. (algebra_map S A).comp (algebra_map R S) }

/-- Embedding of `S` into `comap R S A`. -/
def to_comap : S →ₐ[R] comap R S A :=
{ commutes' := λ r, rfl,
  .. algebra_map S A }

theorem to_comap_apply (x) : to_comap R S A x = algebra_map S A x := rfl

end algebra

namespace alg_hom

variables {R : Type u} {S : Type v} {A : Type w} {B : Type u₁}
variables [comm_semiring R] [comm_semiring S] [semiring A] [semiring B]
variables [algebra R S] [algebra S A] [algebra S B] (φ : A →ₐ[S] B)
include R

/-- R ⟶ S induces S-Alg ⥤ R-Alg -/
def comap : algebra.comap R S A →ₐ[R] algebra.comap R S B :=
{ commutes' := λ r, φ.commutes (algebra_map R S r)
  ..φ }

end alg_hom

namespace rat

instance algebra_rat {α} [division_ring α] [char_zero α] : algebra ℚ α :=
(rat.cast_hom α).to_algebra' $ λ r x, r.cast_commute x

end rat

/-- A subalgebra is a subring that includes the range of `algebra_map`. -/
structure subalgebra (R : Type u) (A : Type v)
  [comm_semiring R] [semiring A] [algebra R A] : Type v :=
(carrier : subsemiring A)
(algebra_map_mem' : ∀ r, algebra_map R A r ∈ carrier)

namespace subalgebra

variables {R : Type u} {A : Type v} {B : Type w}
variables [comm_semiring R] [semiring A] [algebra R A] [semiring B] [algebra R B]
include R

instance : has_coe (subalgebra R A) (subsemiring A) :=
⟨λ S, S.carrier⟩

instance : has_mem A (subalgebra R A) :=
⟨λ x S, x ∈ (S : set A)⟩

variables {A}
theorem mem_coe {x : A} {s : subalgebra R A} : x ∈ (s : set A) ↔ x ∈ s :=
iff.rfl

@[ext] theorem ext {S T : subalgebra R A}
  (h : ∀ x : A, x ∈ S ↔ x ∈ T) : S = T :=
by cases S; cases T; congr; ext x; exact h x

theorem ext_iff {S T : subalgebra R A} : S = T ↔ ∀ x : A, x ∈ S ↔ x ∈ T :=
⟨λ h x, by rw h, ext⟩

variables (S : subalgebra R A)

theorem algebra_map_mem (r : R) : algebra_map R A r ∈ S :=
S.algebra_map_mem' r

theorem srange_le : (algebra_map R A).srange ≤ S :=
λ x ⟨r, _, hr⟩, hr ▸ S.algebra_map_mem r

theorem range_subset : set.range (algebra_map R A) ⊆ S :=
λ x ⟨r, hr⟩, hr ▸ S.algebra_map_mem r

theorem range_le : set.range (algebra_map R A) ≤ S :=
S.range_subset

theorem one_mem : (1 : A) ∈ S :=
subsemiring.one_mem S

theorem mul_mem {x y : A} (hx : x ∈ S) (hy : y ∈ S) : x * y ∈ S :=
subsemiring.mul_mem S hx hy

theorem smul_mem {x : A} (hx : x ∈ S) (r : R) : r • x ∈ S :=
(algebra.smul_def r x).symm ▸ S.mul_mem (S.algebra_map_mem r) hx

theorem pow_mem {x : A} (hx : x ∈ S) (n : ℕ) : x ^ n ∈ S :=
subsemiring.pow_mem S hx n

theorem zero_mem : (0 : A) ∈ S :=
subsemiring.zero_mem S

theorem add_mem {x y : A} (hx : x ∈ S) (hy : y ∈ S) : x + y ∈ S :=
subsemiring.add_mem S hx hy

theorem neg_mem {R : Type u} {A : Type v} [comm_ring R] [ring A]
  [algebra R A] (S : subalgebra R A) {x : A} (hx : x ∈ S) : -x ∈ S :=
neg_one_smul R x ▸ S.smul_mem hx _

theorem sub_mem {R : Type u} {A : Type v} [comm_ring R] [ring A]
  [algebra R A] (S : subalgebra R A) {x y : A} (hx : x ∈ S) (hy : y ∈ S) : x - y ∈ S :=
S.add_mem hx $ S.neg_mem hy

theorem nsmul_mem {x : A} (hx : x ∈ S) (n : ℕ) : n •ℕ x ∈ S :=
subsemiring.nsmul_mem S hx n

theorem gsmul_mem {R : Type u} {A : Type v} [comm_ring R] [ring A]
  [algebra R A] (S : subalgebra R A) {x : A} (hx : x ∈ S) (n : ℤ) : n •ℤ x ∈ S :=
int.cases_on n (λ i, S.nsmul_mem hx i) (λ i, S.neg_mem $ S.nsmul_mem hx _)

theorem coe_nat_mem (n : ℕ) : (n : A) ∈ S :=
subsemiring.coe_nat_mem S n

theorem coe_int_mem {R : Type u} {A : Type v} [comm_ring R] [ring A]
  [algebra R A] (S : subalgebra R A) (n : ℤ) : (n : A) ∈ S :=
int.cases_on n (λ i, S.coe_nat_mem i) (λ i, S.neg_mem $ S.coe_nat_mem $ i + 1)

theorem list_prod_mem {L : list A} (h : ∀ x ∈ L, x ∈ S) : L.prod ∈ S :=
subsemiring.list_prod_mem S h

theorem list_sum_mem {L : list A} (h : ∀ x ∈ L, x ∈ S) : L.sum ∈ S :=
subsemiring.list_sum_mem S h

theorem multiset_prod_mem {R : Type u} {A : Type v} [comm_semiring R] [comm_semiring A]
  [algebra R A] (S : subalgebra R A) {m : multiset A} (h : ∀ x ∈ m, x ∈ S) : m.prod ∈ S :=
subsemiring.multiset_prod_mem S m h

theorem multiset_sum_mem {m : multiset A} (h : ∀ x ∈ m, x ∈ S) : m.sum ∈ S :=
subsemiring.multiset_sum_mem S m h

theorem prod_mem {R : Type u} {A : Type v} [comm_semiring R] [comm_semiring A]
  [algebra R A] (S : subalgebra R A) {ι : Type w} {t : finset ι} {f : ι → A}
  (h : ∀ x ∈ t, f x ∈ S) : ∏ x in t, f x ∈ S :=
subsemiring.prod_mem S h

theorem sum_mem {ι : Type w} {t : finset ι} {f : ι → A}
  (h : ∀ x ∈ t, f x ∈ S) : ∑ x in t, f x ∈ S :=
subsemiring.sum_mem S h

instance {R : Type u} {A : Type v} [comm_semiring R] [semiring A] [algebra R A]
  (S : subalgebra R A) : is_add_submonoid (S : set A) :=
{ zero_mem := S.zero_mem,
  add_mem := λ _ _, S.add_mem }

instance {R : Type u} {A : Type v} [comm_semiring R] [semiring A] [algebra R A]
  (S : subalgebra R A) : is_submonoid (S : set A) :=
{ one_mem := S.one_mem,
  mul_mem := λ _ _, S.mul_mem }

instance {R : Type u} {A : Type v} [comm_ring R] [ring A] [algebra R A] (S : subalgebra R A) :
  is_subring (S : set A) :=
{ neg_mem := λ _, S.neg_mem }

instance : inhabited S := ⟨0⟩
instance (R : Type u) (A : Type v) [comm_semiring R] [semiring A]
  [algebra R A] (S : subalgebra R A) : semiring S := subsemiring.to_semiring S
instance (R : Type u) (A : Type v) [comm_semiring R] [comm_semiring A]
  [algebra R A] (S : subalgebra R A) : comm_semiring S := subsemiring.to_comm_semiring S
instance (R : Type u) (A : Type v) [comm_ring R] [ring A]
  [algebra R A] (S : subalgebra R A) : ring S := @@subtype.ring _ S.is_subring
instance (R : Type u) (A : Type v) [comm_ring R] [comm_ring A]
  [algebra R A] (S : subalgebra R A) : comm_ring S := @@subtype.comm_ring _ S.is_subring

instance algebra : algebra R S :=
{ smul := λ (c:R) x, ⟨c • x.1, S.smul_mem x.2 c⟩,
  commutes' := λ c x, subtype.eq $ algebra.commutes _ _,
  smul_def' := λ c x, subtype.eq $ algebra.smul_def _ _,
  .. (algebra_map R A).cod_srestrict S $ λ x, S.range_le ⟨x, rfl⟩ }

instance to_algebra {R : Type u} {A : Type v} [comm_semiring R] [comm_semiring A]
  [algebra R A] (S : subalgebra R A) : algebra S A :=
algebra.of_subsemiring _

instance nontrivial [nontrivial A] : nontrivial S :=
subsemiring.nontrivial S

-- todo: standardize on the names these morphisms
-- compare with submodule.subtype

/-- Embedding of a subalgebra into the algebra. -/
def val : S →ₐ[R] A :=
by refine_struct { to_fun := (coe : S → A) }; intros; refl

@[simp]
lemma val_apply (x : S) : S.val x = (x : A) := rfl

/-- Convert a `subalgebra` to `submodule` -/
def to_submodule : submodule R A :=
{ carrier := S,
  zero_mem' := (0:S).2,
  add_mem' := λ x y hx hy, (⟨x, hx⟩ + ⟨y, hy⟩ : S).2,
  smul_mem' := λ c x hx, (algebra.smul_def c x).symm ▸
    (⟨algebra_map R A c, S.range_le ⟨c, rfl⟩⟩ * ⟨x, hx⟩:S).2 }

instance coe_to_submodule : has_coe (subalgebra R A) (submodule R A) :=
⟨to_submodule⟩

instance to_submodule.is_subring {R : Type u} {A : Type v} [comm_ring R] [ring A] [algebra R A]
  (S : subalgebra R A) : is_subring ((S : submodule R A) : set A) := S.is_subring

@[simp] lemma mem_to_submodule {x} : x ∈ (S : submodule R A) ↔ x ∈ S := iff.rfl

theorem to_submodule_injective {S U : subalgebra R A} (h : (S : submodule R A) = U) : S = U :=
ext $ λ x, by rw [← mem_to_submodule, ← mem_to_submodule, h]

theorem to_submodule_inj {S U : subalgebra R A} : (S : submodule R A) = U ↔ S = U :=
⟨to_submodule_injective, congr_arg _⟩

instance : partial_order (subalgebra R A) :=
{ le := λ S T, (S : set A) ⊆ (T : set A),
  le_refl := λ S, set.subset.refl S,
  le_trans := λ _ _ _, set.subset.trans,
  le_antisymm := λ S T hst hts, ext $ λ x, ⟨@hst x, @hts x⟩ }

/-- Reinterpret an `S`-subalgebra as an `R`-subalgebra in `comap R S A`. -/
def comap {R : Type u} {S : Type v} {A : Type w}
  [comm_semiring R] [comm_semiring S] [semiring A] [algebra R S] [algebra S A]
  (iSB : subalgebra S A) : subalgebra R (algebra.comap R S A) :=
{ carrier := (iSB : subsemiring A),
  algebra_map_mem' := λ r, iSB.algebra_map_mem (algebra_map R S r) }

/-- If `S` is an `R`-subalgebra of `A` and `T` is an `S`-subalgebra of `A`,
then `T` is an `R`-subalgebra of `A`. -/
def under {R : Type u} {A : Type v} [comm_semiring R] [comm_semiring A]
  {i : algebra R A} (S : subalgebra R A)
  (T : subalgebra S A) : subalgebra R A :=
{ carrier := T,
  algebra_map_mem' := λ r, T.algebra_map_mem ⟨algebra_map R A r, S.algebra_map_mem r⟩ }

/-- Transport a subalgebra via an algebra homomorphism. -/
def map (S : subalgebra R A) (f : A →ₐ[R] B) : subalgebra R B :=
{ carrier := subsemiring.map (f : A →+* B) S,
  algebra_map_mem' := λ r, f.commutes r ▸ set.mem_image_of_mem _ (S.algebra_map_mem r) }

/-- Preimage of a subalgebra under an algebra homomorphism. -/
def comap' (S : subalgebra R B) (f : A →ₐ[R] B) : subalgebra R A :=
{ carrier := subsemiring.comap (f : A →+* B) S,
  algebra_map_mem' := λ r, show f (algebra_map R A r) ∈ S,
    from (f.commutes r).symm ▸ S.algebra_map_mem r }

theorem map_le {S : subalgebra R A} {f : A →ₐ[R] B} {U : subalgebra R B} :
  map S f ≤ U ↔ S ≤ comap' U f :=
set.image_subset_iff

instance integral_domain {R A : Type*} [comm_ring R] [integral_domain A] [algebra R A]
  (S : subalgebra R A) : integral_domain S :=
@subring.domain A _ S _

end subalgebra

namespace alg_hom

variables {R : Type u} {A : Type v} {B : Type w}
variables [comm_semiring R] [semiring A] [semiring B] [algebra R A] [algebra R B]
variables (φ : A →ₐ[R] B)

/-- Range of an `alg_hom` as a subalgebra. -/
protected def range (φ : A →ₐ[R] B) : subalgebra R B :=
{ carrier :=
  { carrier := set.range φ,
    one_mem' := ⟨1, φ.map_one⟩,
    mul_mem' := λ _ _ ⟨x, hx⟩ ⟨y, hy⟩, ⟨x * y, by rw [φ.map_mul, hx, hy]⟩,
    zero_mem' := ⟨0, φ.map_zero⟩,
    add_mem' := λ _ _ ⟨x, hx⟩ ⟨y, hy⟩, ⟨x + y, by rw [φ.map_add, hx, hy]⟩ },
  algebra_map_mem' := λ r, ⟨algebra_map R A r, φ.commutes r⟩ }

/-- Restrict the codomain of an algebra homomorphism. -/
def cod_restrict (f : A →ₐ[R] B) (S : subalgebra R B) (hf : ∀ x, f x ∈ S) : A →ₐ[R] S :=
{ commutes' := λ r, subtype.eq $ f.commutes r,
  .. ring_hom.cod_srestrict (f : A →+* B) S hf }

theorem injective_cod_restrict (f : A →ₐ[R] B) (S : subalgebra R B) (hf : ∀ x, f x ∈ S) :
  function.injective (f.cod_restrict S hf) ↔ function.injective f :=
⟨λ H x y hxy, H $ subtype.eq hxy, λ H x y hxy, H (congr_arg subtype.val hxy : _)⟩

end alg_hom

namespace algebra

variables (R : Type u) (A : Type v)

variables [comm_semiring R] [semiring A] [algebra R A]

/-- `algebra_map` as an `alg_hom`. -/
def of_id : R →ₐ[R] A :=
{ commutes' := λ _, rfl, .. algebra_map R A }
variables {R}

theorem of_id_apply (r) : of_id R A r = algebra_map R A r := rfl

end algebra

namespace algebra

variables (R : Type u) {A : Type v} {B : Type w}
variables [comm_semiring R] [semiring A] [algebra R A] [semiring B] [algebra R B]

/-- The minimal subalgebra that includes `s`. -/
def adjoin (s : set A) : subalgebra R A :=
{ carrier := subsemiring.closure (set.range (algebra_map R A) ∪ s),
  algebra_map_mem' := λ r, subsemiring.subset_closure $ or.inl ⟨r, rfl⟩ }
variables {R}

protected lemma gc : galois_connection (adjoin R : set A → subalgebra R A) coe :=
λ s S, ⟨λ H, le_trans (le_trans (set.subset_union_right _ _) subsemiring.subset_closure) H,
λ H, subsemiring.closure_le.2 $ set.union_subset S.range_subset H⟩

/-- Galois insertion between `adjoin` and `coe`. -/
protected def gi : galois_insertion (adjoin R : set A → subalgebra R A) coe :=
{ choice := λ s hs, adjoin R s,
  gc := algebra.gc,
  le_l_u := λ S, (algebra.gc (S : set A) (adjoin R S)).1 $ le_refl _,
  choice_eq := λ _ _, rfl }

instance : complete_lattice (subalgebra R A) :=
galois_insertion.lift_complete_lattice algebra.gi

instance : inhabited (subalgebra R A) := ⟨⊥⟩

theorem mem_bot {x : A} : x ∈ (⊥ : subalgebra R A) ↔ x ∈ set.range (algebra_map R A) :=
suffices (⊥ : subalgebra R A) = (of_id R A).range, by rw this; refl,
le_antisymm bot_le $ subalgebra.range_le _

theorem mem_top {x : A} : x ∈ (⊤ : subalgebra R A) :=
subsemiring.subset_closure $ or.inr trivial

@[simp] theorem coe_top : ((⊤ : subalgebra R A) : submodule R A) = ⊤ :=
submodule.ext $ λ x, iff_of_true mem_top trivial

theorem eq_top_iff {S : subalgebra R A} :
  S = ⊤ ↔ ∀ x : A, x ∈ S :=
⟨λ h x, by rw h; exact mem_top, λ h, by ext x; exact ⟨λ _, mem_top, λ _, h x⟩⟩

@[simp] theorem map_top (f : A →ₐ[R] B) : subalgebra.map (⊤ : subalgebra R A) f = f.range :=
subalgebra.ext $ λ x, ⟨λ ⟨y, _, hy⟩, ⟨y, hy⟩, λ ⟨y, hy⟩, ⟨y, algebra.mem_top, hy⟩⟩

@[simp] theorem map_bot (f : A →ₐ[R] B) : subalgebra.map (⊥ : subalgebra R A) f = ⊥ :=
eq_bot_iff.2 $ λ x ⟨y, hy, hfy⟩, let ⟨r, hr⟩ := mem_bot.1 hy in subalgebra.range_le _
⟨r, by rwa [← f.commutes, hr]⟩

@[simp] theorem comap_top (f : A →ₐ[R] B) : subalgebra.comap' (⊤ : subalgebra R B) f = ⊤ :=
eq_top_iff.2 $ λ x, mem_top

/-- `alg_hom` to `⊤ : subalgebra R A`. -/
def to_top : A →ₐ[R] (⊤ : subalgebra R A) :=
by refine_struct { to_fun := λ x, (⟨x, mem_top⟩ : (⊤ : subalgebra R A)) }; intros; refl

theorem surjective_algbera_map_iff :
  function.surjective (algebra_map R A) ↔ (⊤ : subalgebra R A) = ⊥ :=
⟨λ h, eq_bot_iff.2 $ λ y _, let ⟨x, hx⟩ := h y in hx ▸ subalgebra.algebra_map_mem _ _,
λ h y, algebra.mem_bot.1 $ eq_bot_iff.1 h (algebra.mem_top : y ∈ _)⟩

theorem bijective_algbera_map_iff {R A : Type*} [field R] [semiring A] [nontrivial A] [algebra R A] :
  function.bijective (algebra_map R A) ↔ (⊤ : subalgebra R A) = ⊥ :=
⟨λ h, surjective_algbera_map_iff.1 h.2,
λ h, ⟨(algebra_map R A).injective, surjective_algbera_map_iff.2 h⟩⟩

/-- The bottom subalgebra is isomorphic to the base ring. -/
def bot_equiv_of_injective (h : function.injective (algebra_map R A)) :
  (⊥ : subalgebra R A) ≃ₐ[R] R :=
alg_equiv.symm $ alg_equiv.of_bijective (algebra.of_id R _)
⟨λ x y hxy, h (congr_arg subtype.val hxy : _),
 λ ⟨y, hy⟩, let ⟨x, hx⟩ := algebra.mem_bot.1 hy in ⟨x, subtype.eq hx⟩⟩

/-- The bottom subalgebra is isomorphic to the field. -/
def bot_equiv (F R : Type*) [field F] [semiring R] [nontrivial R] [algebra F R] :
  (⊥ : subalgebra F R) ≃ₐ[F] F :=
bot_equiv_of_injective (ring_hom.injective _)

end algebra

section nat

variables (R : Type*) [semiring R]

/-- Reinterpret a `ring_hom` as an `ℕ`-algebra homomorphism. -/
def alg_hom_nat
  {R : Type u} [semiring R] [algebra ℕ R]
  {S : Type v} [semiring S] [algebra ℕ S]
  (f : R →+* S) : R →ₐ[ℕ] S :=
{ commutes' := λ i, show f _ = _, by simp, .. f }

/-- Semiring ⥤ ℕ-Alg -/
instance algebra_nat : algebra ℕ R :=
{ commutes' := nat.cast_commute,
  smul_def' := λ _ _, nsmul_eq_mul _ _,
  .. nat.cast_ring_hom R }

variables {R}
/-- A subsemiring is a `ℕ`-subalgebra. -/
def subalgebra_of_subsemiring (S : subsemiring R) : subalgebra ℕ R :=
{ carrier := S,
  algebra_map_mem' := λ i, S.coe_nat_mem i }

@[simp] lemma mem_subalgebra_of_subsemiring {x : R} {S : subsemiring R} :
  x ∈ subalgebra_of_subsemiring S ↔ x ∈ S :=
iff.rfl

section span_nat
open submodule

lemma span_nat_eq_add_group_closure (s : set R) :
  (span ℕ s).to_add_submonoid = add_submonoid.closure s :=
eq.symm $ add_submonoid.closure_eq_of_le subset_span $ λ x hx, span_induction hx
  (λ x hx, add_submonoid.subset_closure hx) (add_submonoid.zero_mem _)
  (λ _ _, add_submonoid.add_mem _) (λ _ _ _, add_submonoid.nsmul_mem _ ‹_› _)

@[simp] lemma span_nat_eq (s : add_submonoid R) : (span ℕ (s : set R)).to_add_submonoid = s :=
by rw [span_nat_eq_add_group_closure, s.closure_eq]

end span_nat

end nat

section int

variables (R : Type*) [ring R]

/-- Reinterpret a `ring_hom` as a `ℤ`-algebra homomorphism. -/
def alg_hom_int
  {R : Type u} [comm_ring R] [algebra ℤ R]
  {S : Type v} [comm_ring S] [algebra ℤ S]
  (f : R →+* S) : R →ₐ[ℤ] S :=
{ commutes' := λ i, show f _ = _, by simp, .. f }

/-- Ring ⥤ ℤ-Alg -/
instance algebra_int : algebra ℤ R :=
{ commutes' := int.cast_commute,
  smul_def' := λ _ _, gsmul_eq_mul _ _,
  .. int.cast_ring_hom R }

/--
Promote a ring homomorphisms to a `ℤ`-algebra homomorphism.
-/
def ring_hom.to_int_alg_hom {R S : Type*} [ring R] [ring S] (f : R →+* S) : R →ₐ[ℤ] S :=
{ commutes' := λ n, by simp,
  .. f }

variables {R}
/-- A subring is a `ℤ`-subalgebra. -/
def subalgebra_of_subring (S : set R) [is_subring S] : subalgebra ℤ R :=
{ carrier :=
  { carrier := S,
    one_mem' := is_submonoid.one_mem,
    mul_mem' := λ _ _, is_submonoid.mul_mem,
    zero_mem' := is_add_submonoid.zero_mem,
    add_mem' := λ _ _, is_add_submonoid.add_mem, },
  algebra_map_mem' := λ i, int.induction_on i (show (0 : R) ∈ S, from is_add_submonoid.zero_mem)
    (λ i ih, show (i + 1 : R) ∈ S, from is_add_submonoid.add_mem ih is_submonoid.one_mem)
    (λ i ih, show ((-i - 1 : ℤ) : R) ∈ S, by { rw [int.cast_sub, int.cast_one],
      exact is_add_subgroup.sub_mem S _ _ ih is_submonoid.one_mem }) }


section
variables {S : Type*} [ring S]

instance int_algebra_subsingleton : subsingleton (algebra ℤ S) :=
⟨λ P Q, by { ext, simp, }⟩
end

section
variables {S : Type*} [semiring S]

instance nat_algebra_subsingleton : subsingleton (algebra ℕ S) :=
⟨λ P Q, by { ext, simp, }⟩
end

@[simp] lemma mem_subalgebra_of_subring {x : R} {S : set R} [is_subring S] :
  x ∈ subalgebra_of_subring S ↔ x ∈ S :=
iff.rfl

section span_int
open submodule

lemma span_int_eq_add_group_closure (s : set R) :
  (span ℤ s).to_add_subgroup = add_subgroup.closure s :=
eq.symm $ add_subgroup.closure_eq_of_le _ subset_span $ λ x hx, span_induction hx
  (λ x hx, add_subgroup.subset_closure hx) (add_subgroup.zero_mem _)
  (λ _ _, add_subgroup.add_mem _) (λ _ _ _, add_subgroup.gsmul_mem _ ‹_› _)

@[simp] lemma span_int_eq (s : add_subgroup R) : (span ℤ (s : set R)).to_add_subgroup = s :=
by rw [span_int_eq_add_group_closure, s.closure_eq]

end span_int

end int

/-!
The R-algebra structure on `Π i : I, A i` when each `A i` is an R-algebra.

We couldn't set this up back in `algebra.pi_instances` because this file imports it.
-/
namespace pi

variable {I : Type u}     -- The indexing type
variable {f : I → Type v} -- The family of types already equipped with instances
variables (x y : Π i, f i) (i : I)
variables (I f)
instance algebra (α) {r : comm_semiring α}
  [s : ∀ i, semiring (f i)] [∀ i, algebra α (f i)] :
  algebra α (Π i : I, f i) :=
{ commutes' := λ a f, begin ext, simp [algebra.commutes], end,
  smul_def' := λ a f, begin ext, simp [algebra.smul_def''], end,
  ..pi.ring_hom (λ i, algebra_map α (f i)) }

@[simp] lemma algebra_map_apply (α) {r : comm_semiring α}
  [s : ∀ i, semiring (f i)] [∀ i, algebra α (f i)] (a : α) (i : I) :
  algebra_map α (Π i, f i) a i = algebra_map α (f i) a := rfl

-- One could also build a `Π i, R i`-algebra structure on `Π i, A i`,
-- when each `A i` is an `R i`-algebra, although I'm not sure that it's useful.

end pi

section is_scalar_tower

variables {R : Type*} [comm_semiring R]
<<<<<<< HEAD
variables (A : Type*) [comm_semiring A] [algebra R A]
variables {M : Type*} [add_comm_monoid M] [semimodule A M] [semimodule R M] [is_scalar_tower R A M]
variables {N : Type*} [add_comm_monoid N] [semimodule A N] [semimodule R N] [is_scalar_tower R A N]

@[simp] lemma algebra_compatible_smul (r : R) (m : M) : r • m = ((algebra_map R A) r) • m :=
=======
variables (A : Type*) [semiring A] [algebra R A]
variables {M : Type*} [add_comm_monoid M] [semimodule A M] [semimodule R M] [is_scalar_tower R A M]
variables {N : Type*} [add_comm_monoid N] [semimodule A N] [semimodule R N] [is_scalar_tower R A N]

lemma algebra_compatible_smul (r : R) (m : M) : r • m = ((algebra_map R A) r) • m :=
>>>>>>> 03b9b058
by rw [←(one_smul A m), ←smul_assoc, algebra.smul_def, mul_one, one_smul]

variable {A}

<<<<<<< HEAD
@[simp] lemma algebra_compatible_smul_comm (r : R) (a : A) (m : M) : a • r • m = r • a • m :=
by rw [algebra_compatible_smul A r m, algebra_compatible_smul A r (a • m), ←mul_smul, mul_comm, mul_smul]

@[simp] lemma compatible_map_smul (f : M →ₗ[A] N) (r : R) (m : M) :
=======
lemma smul_algebra_smul_comm (r : R) (a : A) (m : M) : a • r • m = r • a • m :=
by rw [algebra_compatible_smul A r (a • m), smul_smul, algebra.commutes, mul_smul, ←algebra_compatible_smul]

@[simp] lemma map_smul_eq_smul_map (f : M →ₗ[A] N) (r : R) (m : M) :
>>>>>>> 03b9b058
  f (r • m) = r • f m :=
by rw [algebra_compatible_smul A r m, linear_map.map_smul, ←algebra_compatible_smul A r (f m)]

instance : has_coe (M →ₗ[A] N) (M →ₗ[R] N) :=
<<<<<<< HEAD
⟨λ f, ⟨f.to_fun, λ x y, f.map_add' x y, λ r n, compatible_map_smul _ _ _⟩⟩
=======
⟨λ f, ⟨f.to_fun, λ x y, f.map_add' x y, λ r n, map_smul_eq_smul_map _ _ _⟩⟩
>>>>>>> 03b9b058

end is_scalar_tower

section restrict_scalars
/- In this section, we describe restriction of scalars: if `S` is an algebra over `R`, then
`S`-modules are also `R`-modules. -/

section semimodule

variables (R : Type*) [comm_semiring R] (S : Type*) [semiring S] [algebra R S]
variables (E : Type*) [add_comm_monoid E] [semimodule S E]
variables {F : Type*} [add_comm_monoid F] [semimodule S F]

/--
When `E` is a module over a ring `S`, and `S` is an algebra over `R`, then `E` inherits a
module structure over `R`, called `module.restrict_scalars' R S E`.
We do not register this as an instance as `S` can not be inferred.
-/
def semimodule.restrict_scalars' : semimodule R E :=
{ smul      := λ c x, (algebra_map R S c) • x,
  one_smul  := by simp,
  mul_smul  := by simp [mul_smul],
  smul_add  := by simp [smul_add],
  smul_zero := by simp [smul_zero],
  add_smul  := by simp [add_smul],
  zero_smul := by simp [zero_smul] }

/--
When `E` is a module over a ring `S`, and `S` is an algebra over `R`, then `E` inherits a
module structure over `R`, provided as a type synonym `module.restrict_scalars R S E := E`.

When the `R`-module structure on `E` is registered directly (using `module.restrict_scalars'` for
instance, or for `S = ℂ` and `R = ℝ`), theorems on `module.restrict_scalars R S E` can be directly
applied to `E` as these types are the same for the kernel.
-/
@[nolint unused_arguments]
def semimodule.restrict_scalars (R : Type*) (S : Type*) (E : Type*) : Type* := E

instance (R : Type*) (S : Type*) (E : Type*) [I : inhabited E] :
  inhabited (semimodule.restrict_scalars R S E) := I

instance (R : Type*) (S : Type*) (E : Type*) [I : add_comm_monoid E] :
  add_comm_monoid (semimodule.restrict_scalars R S E) := I

instance semimodule.restrict_scalars.module_orig (R : Type*) (S : Type*) [semiring S]
  (E : Type*) [add_comm_monoid E] [I : semimodule S E] :
  semimodule S (semimodule.restrict_scalars R S E) := I

instance : semimodule R (semimodule.restrict_scalars R S E) :=
(semimodule.restrict_scalars' R S E : semimodule R E)

lemma semimodule.restrict_scalars_smul_def (c : R) (x : semimodule.restrict_scalars R S E) :
  c • x = ((algebra_map R S c) • x : E) := rfl

<<<<<<< HEAD
lemma smul_algebra_smul (c : R) (d : S) (x : semimodule.restrict_scalars R S E) :
  (c • d) • x = c • d • x :=
by { rw [algebra.smul_def, ← smul_smul], refl }

lemma smul_algebra_smul_comm (c : R) (d : S) (x : semimodule.restrict_scalars R S E) :
  c • d • x = d • c • x :=
by { rw [← smul_algebra_smul, algebra.smul_def, algebra.commutes, mul_smul], refl }

=======
>>>>>>> 03b9b058
/--
`module.restrict_scalars R S S` is `R`-linearly equivalent to the original algebra `S`.

Unfortunately these structures are not generally definitionally equal:
the `R`-module structure on `S` is part of the data of `S`,
while the `R`-module structure on `module.restrict_scalars R S S`
comes from the ring homomorphism `R →+* S`, which is a separate part of the data of `S`.
The field `algebra.smul_def'` gives the equation we need here.
-/
def algebra.restrict_scalars_equiv :
  (semimodule.restrict_scalars R S S) ≃ₗ[R] S :=
{ to_fun := λ s, s,
  inv_fun := λ s, s,
  left_inv := λ s, rfl,
  right_inv := λ s, rfl,
  map_add' := λ x y, rfl,
  map_smul' := λ c x, (algebra.smul_def' _ _).symm, }

@[simp]
lemma algebra.restrict_scalars_equiv_apply (s : S) :
  algebra.restrict_scalars_equiv R S s = s := rfl
@[simp]
lemma algebra.restrict_scalars_equiv_symm_apply (s : S) :
  (algebra.restrict_scalars_equiv R S).symm s = s := rfl

variables {S E}

open semimodule

instance : is_scalar_tower R S (restrict_scalars R S E) :=
<<<<<<< HEAD
⟨λ r s e, by { rw [algebra.smul_def, mul_smul, ←semimodule.restrict_scalars_smul_def] }⟩
=======
⟨λ r s e, by { rw [algebra.smul_def, mul_smul], refl }⟩
>>>>>>> 03b9b058

/--
`V.restrict_scalars R` is the `R`-submodule of the `R`-module given by restriction of scalars,
corresponding to `V`, an `S`-submodule of the original `S`-module.
-/
@[simps]
def submodule.restrict_scalars (V : submodule S E) : submodule R (restrict_scalars R S E) :=
{ carrier := V.carrier,
  zero_mem' := V.zero_mem,
  smul_mem' := λ c e h, V.smul_mem _ h,
  add_mem' := λ x y hx hy, V.add_mem hx hy, }

@[simp]
lemma submodule.restrict_scalars_mem (V : submodule S E) (e : E) :
  e ∈ V.restrict_scalars R ↔ e ∈ V :=
iff.refl _

@[simp]
lemma submodule.restrict_scalars_bot :
  submodule.restrict_scalars R (⊥ : submodule S E) = ⊥ :=
rfl

@[simp]
lemma submodule.restrict_scalars_top :
  submodule.restrict_scalars R (⊤ : submodule S E) = ⊤ :=
rfl

/-- The `R`-linear map induced by an `S`-linear map when `S` is an algebra over `R`. -/
def linear_map.restrict_scalars (f : E →ₗ[S] F) :
  (restrict_scalars R S E) →ₗ[R] (restrict_scalars R S F) :=
{ to_fun := f.to_fun,
  map_add' := λx y, f.map_add x y,
  map_smul' := λc x, f.map_smul (algebra_map R S c) x }

@[simp, norm_cast squash] lemma linear_map.coe_restrict_scalars_eq_coe (f : E →ₗ[S] F) :
  (f.restrict_scalars R : E → F) = f := rfl

@[simp]
lemma restrict_scalars_ker (f : E →ₗ[S] F) :
  (f.restrict_scalars R).ker = submodule.restrict_scalars R f.ker :=
rfl

end semimodule

section module

instance (R : Type*) (S : Type*) (E : Type*) [I : add_comm_group E] :
  add_comm_group (semimodule.restrict_scalars R S E) := I

end module

variables (𝕜 : Type*) [field 𝕜] (𝕜' : Type*) [field 𝕜'] [algebra 𝕜 𝕜']
variables (W : Type*) [add_comm_group W] [vector_space 𝕜' W]

/--
`V.restrict_scalars 𝕜` is the `𝕜`-subspace of the `𝕜`-vector space given by restriction of scalars,
corresponding to `V`, a `𝕜'`-subspace of the original `𝕜'`-vector space.
-/
def subspace.restrict_scalars (V : subspace 𝕜' W) : subspace 𝕜 (semimodule.restrict_scalars 𝕜 𝕜' W) :=
{ ..submodule.restrict_scalars 𝕜 (V : submodule 𝕜' W) }

end restrict_scalars

section extend_scalars
/-! When `V` is an `R`-module and `W` is an `S`-module, where `S` is an algebra over `R`, then
the collection of `R`-linear maps from `V` to `W` admits an `S`-module structure, given by
multiplication in the target -/

variables (R : Type*) [comm_semiring R] (S : Type*) [semiring S] [algebra R S]
  (V : Type*) [add_comm_monoid V] [semimodule R V]
  (W : Type*) [add_comm_monoid W] [semimodule S W]

/-- The set of `R`-linear maps admits an `S`-action by left multiplication -/
instance linear_map.has_scalar_extend_scalars :
  has_scalar S (V →ₗ[R] (semimodule.restrict_scalars R S W)) :=
{ smul := λ r f,
  { to_fun := λ v, r • f v,
    map_add' := by simp [smul_add],
<<<<<<< HEAD
    map_smul' := λ c x,
    begin
      rw linear_map.map_smul,
      simp [semimodule.restrict_scalars_smul_def, smul_smul, algebra.commutes],
    end }}
=======
    map_smul' := λ c x, by rw [linear_map.map_smul, smul_algebra_smul_comm] }}
>>>>>>> 03b9b058

/-- The set of `R`-linear maps is an `S`-module-/
instance linear_map.module_extend_scalars :
  semimodule S (V →ₗ[R] (semimodule.restrict_scalars R S W)) :=
{ one_smul := λ f, by { ext v, simp [(•)] },
  mul_smul := λ r r' f, by { ext v, simp [(•), smul_smul] },
  smul_add := λ r f g, by { ext v, simp [(•), smul_add] },
  smul_zero := λ r, by { ext v, simp [(•)] },
  add_smul := λ r r' f, by { ext v, simp [(•), add_smul] },
  zero_smul := λ f, by { ext v, simp [(•)] } }

variables {R S V W}

/-- When `f` is a linear map taking values in `S`, then `λb, f b • x` is a linear map. -/
def smul_algebra_right (f : V →ₗ[R] S) (x : semimodule.restrict_scalars R S W) :
  V →ₗ[R] (semimodule.restrict_scalars R S W) :=
{ to_fun := λb, f b • x,
  map_add' := by simp [add_smul],
  map_smul' := λ b y, by { simp [algebra.smul_def, ← smul_smul], refl } }

@[simp] theorem smul_algebra_right_apply
  (f : V →ₗ[R] S) (x : semimodule.restrict_scalars R S W) (c : V) :
  smul_algebra_right f x c = f c • x := rfl

end extend_scalars

/-!
When `V` and `W` are `S`-modules, for some `R`-algebra `S`,
the collection of `S`-linear maps from `V` to `W` forms an `R`-module.
(But not generally an `S`-module, because `S` may be non-commutative.)
-/

section module_of_linear_maps

variables (R : Type*) [comm_semiring R] (S : Type*) [semiring S] [algebra R S]
  (V : Type*) [add_comm_monoid V] [semimodule S V]
  (W : Type*) [add_comm_monoid W] [semimodule S W]

/--
For `r : R`, and `f : V →ₗ[S] W` (where `S` is an `R`-algebra) we define
`(r • f) v = f (r • v)`.
-/
def linear_map_algebra_has_scalar : has_scalar R (V →ₗ[S] W) :=
{ smul := λ r f,
  { to_fun := λ v, f ((algebra_map R S r) • v),
    map_add' := λ x y, by simp [smul_add],
    map_smul' := λ s v, by simp [smul_smul, algebra.commutes], } }

local attribute [instance] linear_map_algebra_has_scalar

/-- The `R`-module structure on `S`-linear maps, for `S` an `R`-algebra. -/
def linear_map_algebra_module : semimodule R (V →ₗ[S] W) :=
{ one_smul := λ f, begin ext v, dsimp [(•)], simp, end,
  mul_smul := λ r r' f,
  begin
    ext v, dsimp [(•)],
    rw [linear_map.map_smul, linear_map.map_smul, linear_map.map_smul, ring_hom.map_mul,
        smul_smul, algebra.commutes],
  end,
  smul_zero := λ r, by { ext v, dsimp [(•)], refl, },
  smul_add := λ r f g, by { ext v, dsimp [(•)], simp [linear_map.map_add], },
  zero_smul := λ f, by { ext v, dsimp [(•)], simp, },
  add_smul := λ r r' f, by { ext v, dsimp [(•)], simp [add_smul], }, }

local attribute [instance] linear_map_algebra_module

variables {R S V W}
@[simp]
lemma linear_map_algebra_module.smul_apply (c : R) (f : V →ₗ[S] W) (v : V) :
  (c • f) v = (c • (f v) : semimodule.restrict_scalars R S W) :=
begin
  erw [linear_map.map_smul],
  refl,
end

end module_of_linear_maps<|MERGE_RESOLUTION|>--- conflicted
+++ resolved
@@ -1123,43 +1123,24 @@
 section is_scalar_tower
 
 variables {R : Type*} [comm_semiring R]
-<<<<<<< HEAD
-variables (A : Type*) [comm_semiring A] [algebra R A]
-variables {M : Type*} [add_comm_monoid M] [semimodule A M] [semimodule R M] [is_scalar_tower R A M]
-variables {N : Type*} [add_comm_monoid N] [semimodule A N] [semimodule R N] [is_scalar_tower R A N]
-
-@[simp] lemma algebra_compatible_smul (r : R) (m : M) : r • m = ((algebra_map R A) r) • m :=
-=======
 variables (A : Type*) [semiring A] [algebra R A]
 variables {M : Type*} [add_comm_monoid M] [semimodule A M] [semimodule R M] [is_scalar_tower R A M]
 variables {N : Type*} [add_comm_monoid N] [semimodule A N] [semimodule R N] [is_scalar_tower R A N]
 
 lemma algebra_compatible_smul (r : R) (m : M) : r • m = ((algebra_map R A) r) • m :=
->>>>>>> 03b9b058
 by rw [←(one_smul A m), ←smul_assoc, algebra.smul_def, mul_one, one_smul]
 
 variable {A}
 
-<<<<<<< HEAD
-@[simp] lemma algebra_compatible_smul_comm (r : R) (a : A) (m : M) : a • r • m = r • a • m :=
-by rw [algebra_compatible_smul A r m, algebra_compatible_smul A r (a • m), ←mul_smul, mul_comm, mul_smul]
-
-@[simp] lemma compatible_map_smul (f : M →ₗ[A] N) (r : R) (m : M) :
-=======
 lemma smul_algebra_smul_comm (r : R) (a : A) (m : M) : a • r • m = r • a • m :=
 by rw [algebra_compatible_smul A r (a • m), smul_smul, algebra.commutes, mul_smul, ←algebra_compatible_smul]
 
 @[simp] lemma map_smul_eq_smul_map (f : M →ₗ[A] N) (r : R) (m : M) :
->>>>>>> 03b9b058
   f (r • m) = r • f m :=
 by rw [algebra_compatible_smul A r m, linear_map.map_smul, ←algebra_compatible_smul A r (f m)]
 
 instance : has_coe (M →ₗ[A] N) (M →ₗ[R] N) :=
-<<<<<<< HEAD
-⟨λ f, ⟨f.to_fun, λ x y, f.map_add' x y, λ r n, compatible_map_smul _ _ _⟩⟩
-=======
 ⟨λ f, ⟨f.to_fun, λ x y, f.map_add' x y, λ r n, map_smul_eq_smul_map _ _ _⟩⟩
->>>>>>> 03b9b058
 
 end is_scalar_tower
 
@@ -1214,17 +1195,6 @@
 lemma semimodule.restrict_scalars_smul_def (c : R) (x : semimodule.restrict_scalars R S E) :
   c • x = ((algebra_map R S c) • x : E) := rfl
 
-<<<<<<< HEAD
-lemma smul_algebra_smul (c : R) (d : S) (x : semimodule.restrict_scalars R S E) :
-  (c • d) • x = c • d • x :=
-by { rw [algebra.smul_def, ← smul_smul], refl }
-
-lemma smul_algebra_smul_comm (c : R) (d : S) (x : semimodule.restrict_scalars R S E) :
-  c • d • x = d • c • x :=
-by { rw [← smul_algebra_smul, algebra.smul_def, algebra.commutes, mul_smul], refl }
-
-=======
->>>>>>> 03b9b058
 /--
 `module.restrict_scalars R S S` is `R`-linearly equivalent to the original algebra `S`.
 
@@ -1255,11 +1225,7 @@
 open semimodule
 
 instance : is_scalar_tower R S (restrict_scalars R S E) :=
-<<<<<<< HEAD
-⟨λ r s e, by { rw [algebra.smul_def, mul_smul, ←semimodule.restrict_scalars_smul_def] }⟩
-=======
 ⟨λ r s e, by { rw [algebra.smul_def, mul_smul], refl }⟩
->>>>>>> 03b9b058
 
 /--
 `V.restrict_scalars R` is the `R`-submodule of the `R`-module given by restriction of scalars,
@@ -1338,15 +1304,7 @@
 { smul := λ r f,
   { to_fun := λ v, r • f v,
     map_add' := by simp [smul_add],
-<<<<<<< HEAD
-    map_smul' := λ c x,
-    begin
-      rw linear_map.map_smul,
-      simp [semimodule.restrict_scalars_smul_def, smul_smul, algebra.commutes],
-    end }}
-=======
     map_smul' := λ c x, by rw [linear_map.map_smul, smul_algebra_smul_comm] }}
->>>>>>> 03b9b058
 
 /-- The set of `R`-linear maps is an `S`-module-/
 instance linear_map.module_extend_scalars :
