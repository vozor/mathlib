/-
Copyright (c) 2017 Johannes Hölzl. All rights reserved.
Released under Apache 2.0 license as described in the file LICENSE.
Authors: Johannes Hölzl, Mario Carneiro, Patrick Massot
-/

import order.filter.pointwise
import group_theory.quotient_group
import topology.algebra.monoid
import topology.homeomorph

/-!
# Theory of topological groups
<<<<<<< HEAD
=======

This file defines the following typeclasses:

* `topological_group`, `topological_add_group`: multiplicative and additive topological groups,
  i.e., groups with continuous `(*)` and `(⁻¹)` / `(+)` and `(-)`;

* `has_continuous_sub G` means that `G` has a continuous subtraction operation.

There is an instance deducing `has_continuous_sub` from `topological_group` but we use a separate
typeclass because, e.g., `ℕ` and `ℝ≥0` have continuous subtraction but are not additive groups.

We also define `homeomorph` versions of several `equiv`s: `homeomorph.mul_left`,
`homeomorph.mul_right`, `homeomorph.inv`, and prove a few facts about neighbourhood filters in
groups.

## Tags

topological space, group, topological group
>>>>>>> 95b3add2
-/

open classical set filter topological_space
open_locale classical topological_space filter

universes u v w x
variables {α : Type u} {β : Type v} {G : Type w} {H : Type x}

section continuous_mul_group

/-!
### Groups with continuous multiplication

In this section we prove a few statements about groups with continuous `(*)`.
-/

variables [topological_space G] [group G] [has_continuous_mul G]

<<<<<<< HEAD
/-- Multiplication from the left in a topological group as a homeomorphism.-/
=======
/-- Multiplication from the left in a topological group as a homeomorphism. -/
>>>>>>> 95b3add2
@[to_additive "Addition from the left in a topological additive group as a homeomorphism."]
protected def homeomorph.mul_left (a : G) : G ≃ₜ G :=
{ continuous_to_fun  := continuous_const.mul continuous_id,
  continuous_inv_fun := continuous_const.mul continuous_id,
  .. equiv.mul_left a }


@[to_additive]
lemma is_open_map_mul_left (a : G) : is_open_map (λ x, a * x) :=
(homeomorph.mul_left a).is_open_map

@[to_additive]
lemma is_closed_map_mul_left (a : G) : is_closed_map (λ x, a * x) :=
(homeomorph.mul_left a).is_closed_map

<<<<<<< HEAD
/-- Multiplication from the right in a topological group as a homeomorphism.-/
=======
/-- Multiplication from the right in a topological group as a homeomorphism. -/
>>>>>>> 95b3add2
@[to_additive "Addition from the right in a topological additive group as a homeomorphism."]
protected def homeomorph.mul_right (a : G) :
  G ≃ₜ G :=
{ continuous_to_fun  := continuous_id.mul continuous_const,
  continuous_inv_fun := continuous_id.mul continuous_const,
  .. equiv.mul_right a }

@[to_additive]
lemma is_open_map_mul_right (a : G) : is_open_map (λ x, x * a) :=
(homeomorph.mul_right a).is_open_map

@[to_additive]
lemma is_closed_map_mul_right (a : G) : is_closed_map (λ x, x * a) :=
(homeomorph.mul_right a).is_closed_map

end continuous_mul_group

section topological_group

/-!
### Topological groups

A topological group is a group in which the multiplication and inversion operations are
continuous. Topological additive groups are defined in the same way. Equivalently, we can require
that the division operation `λ x y, x * y⁻¹` (resp., subtraction) is continuous.
-/

/-- A topological (additive) group is a group in which the addition and negation operations are
continuous. -/
class topological_add_group (G : Type u) [topological_space G] [add_group G]
  extends has_continuous_add G : Prop :=
(continuous_neg : continuous (λa:G, -a))

/-- A topological group is a group in which the multiplication and inversion operations are
continuous. -/
@[to_additive]
class topological_group (G : Type u) [topological_space G] [group G]
  extends has_continuous_mul G : Prop :=
(continuous_inv : continuous (has_inv.inv : G → G))

variables [topological_space G] [group G] [topological_group G]

export topological_group (continuous_inv)
export topological_add_group (continuous_neg)

@[to_additive]
lemma continuous_on_inv {s : set G} : continuous_on has_inv.inv s :=
continuous_inv.continuous_on

@[to_additive]
lemma continuous_within_at_inv {s : set G} {x : G} : continuous_within_at has_inv.inv s x :=
continuous_inv.continuous_within_at
<<<<<<< HEAD

@[to_additive]
lemma continuous_at_inv {x : G} : continuous_at has_inv.inv x :=
continuous_inv.continuous_at

@[to_additive]
=======

@[to_additive]
lemma continuous_at_inv {x : G} : continuous_at has_inv.inv x :=
continuous_inv.continuous_at

@[to_additive]
>>>>>>> 95b3add2
lemma tendsto_inv (a : G) : tendsto has_inv.inv (𝓝 a) (𝓝 (a⁻¹)) :=
continuous_at_inv

/-- If a function converges to a value in a multiplicative topological group, then its inverse
converges to the inverse of this value. For the version in normed fields assuming additionally
that the limit is nonzero, use `tendsto.inv'`. -/
@[to_additive]
lemma filter.tendsto.inv {f : α → G} {l : filter α} {y : G} (h : tendsto f l (𝓝 y)) :
  tendsto (λ x, (f x)⁻¹) l (𝓝 y⁻¹) :=
(continuous_inv.tendsto y).comp h
<<<<<<< HEAD

variables [topological_space α] {f : α → G} {s : set α} {x : α}

=======

variables [topological_space α] {f : α → G} {s : set α} {x : α}

>>>>>>> 95b3add2
@[continuity, to_additive]
lemma continuous.inv (hf : continuous f) : continuous (λx, (f x)⁻¹) :=
continuous_inv.comp hf

attribute [continuity] continuous.neg -- TODO

@[to_additive]
lemma continuous_on.inv (hf : continuous_on f s) : continuous_on (λx, (f x)⁻¹) s :=
continuous_inv.comp_continuous_on hf

@[to_additive]
lemma continuous_within_at.inv (hf : continuous_within_at f s x) :
  continuous_within_at (λ x, (f x)⁻¹) s x :=
hf.inv

@[instance, to_additive]
instance [topological_space H] [group H] [topological_group H] :
  topological_group (G × H) :=
{ continuous_inv := continuous_inv.prod_map continuous_inv }

variable (G)

/-- Inversion in a topological group as a homeomorphism. -/
@[to_additive "Negation in a topological group as a homeomorphism."]
protected def homeomorph.inv : G ≃ₜ G :=
{ continuous_to_fun  := continuous_inv,
  continuous_inv_fun := continuous_inv,
  .. equiv.inv G }

@[to_additive]
lemma nhds_one_symm : comap has_inv.inv (𝓝 (1 : G)) = 𝓝 (1 : G) :=
begin
  have lim : tendsto has_inv.inv (𝓝 (1 : G)) (𝓝 1),
  { simpa only [one_inv] using tendsto_inv (1 : G) },
  exact comap_eq_of_inverse _ inv_involutive.comp_self lim lim,
end

variable {G}

@[to_additive exists_nhds_half_neg]
lemma exists_nhds_split_inv {s : set G} (hs : s ∈ 𝓝 (1 : G)) :
  ∃ V ∈ 𝓝 (1 : G), ∀ (v ∈ V) (w ∈ V), v * w⁻¹ ∈ s :=
have ((λp : G × G, p.1 * p.2⁻¹) ⁻¹' s) ∈ 𝓝 ((1, 1) : G × G),
  from continuous_at_fst.mul continuous_at_snd.inv (by simpa),
by simpa only [nhds_prod_eq, mem_prod_self_iff, prod_subset_iff, mem_preimage] using this

@[to_additive]
lemma nhds_translation_mul_inv (x : G) : comap (λ y : G, y * x⁻¹) (𝓝 1) = 𝓝 x :=
begin
  refine comap_eq_of_inverse (λ y : G, y * x) _ _ _,
  { funext x, simp },
  { rw ← mul_right_inv x,
    exact tendsto_id.mul tendsto_const_nhds },
  { suffices : tendsto (λ y : G, y * x) (𝓝 1) (𝓝 (1 * x)), { simpa },
    exact tendsto_id.mul tendsto_const_nhds }
end

@[to_additive]
lemma topological_group.ext {G : Type*} [group G] {t t' : topological_space G}
  (tg : @topological_group G t _) (tg' : @topological_group G t' _)
  (h : @nhds G t 1 = @nhds G t' 1) : t = t' :=
eq_of_nhds_eq_nhds $ λ x, by
  rw [← @nhds_translation_mul_inv G t _ _ x , ← @nhds_translation_mul_inv G t' _ _ x , ← h]

end topological_group

section quotient_topological_group
variables [topological_space G] [group G] [topological_group G] (N : subgroup G) (n : N.normal)

@[to_additive]
instance {G : Type*} [group G] [topological_space G] (N : subgroup G) :
  topological_space (quotient_group.quotient N) :=
quotient.topological_space

open quotient_group

@[to_additive]
lemma quotient_group.is_open_map_coe : is_open_map (coe : G →  quotient N) :=
begin
  intros s s_op,
  change is_open ((coe : G →  quotient N) ⁻¹' (coe '' s)),
  rw quotient_group.preimage_image_coe N s,
  exact is_open_Union (λ n, is_open_map_mul_right n s s_op)
end

@[to_additive]
instance topological_group_quotient [N.normal] : topological_group (quotient N) :=
{ continuous_mul := begin
    have cont : continuous ((coe : G → quotient N) ∘ (λ (p : G × G), p.fst * p.snd)) :=
      continuous_quot_mk.comp continuous_mul,
    have quot : quotient_map (λ p : G × G, ((p.1:quotient N), (p.2:quotient N))),
    { apply is_open_map.to_quotient_map,
      { exact (quotient_group.is_open_map_coe N).prod (quotient_group.is_open_map_coe N) },
      { exact continuous_quot_mk.prod_map continuous_quot_mk },
      { exact (surjective_quot_mk _).prod_map (surjective_quot_mk _) } },
    exact (quotient_map.continuous_iff quot).2 cont,
  end,
  continuous_inv := begin
    apply continuous_quotient_lift,
    change continuous ((coe : G → quotient N) ∘ (λ (a : G), a⁻¹)),
    exact continuous_quot_mk.comp continuous_inv
  end }

attribute [instance] topological_add_group_quotient

end quotient_topological_group

/-- A typeclass saying that `λ p : G × G, p.1 - p.2` is a continuous function. This property
<<<<<<< HEAD
automatically holds for topological additive groups but it also holds, e.g., for `ℝ≥0`-/
=======
automatically holds for topological additive groups but it also holds, e.g., for `ℝ≥0`. -/
>>>>>>> 95b3add2
class has_continuous_sub (G : Type*) [topological_space G] [has_sub G] : Prop :=
(continuous_sub : continuous (λ p : G × G, p.1 - p.2))

@[priority 100] -- see Note [lower instance priority]
instance topological_add_group.to_has_continuous_sub [topological_space G] [add_group G]
  [topological_add_group G] :
  has_continuous_sub G :=
⟨continuous_fst.add continuous_snd.neg⟩

export has_continuous_sub (continuous_sub)

section has_continuous_sub

variables [topological_space G] [has_sub G] [has_continuous_sub G]

lemma filter.tendsto.sub {f g : α → G} {l : filter α} {a b : G} (hf : tendsto f l (𝓝 a))
  (hg : tendsto g l (𝓝 b)) :
  tendsto (λx, f x - g x) l (𝓝 (a - b)) :=
(continuous_sub.tendsto (a, b)).comp (hf.prod_mk_nhds hg)

variables [topological_space α] {f g : α → G} {s : set α} {x : α}

@[continuity] lemma continuous.sub (hf : continuous f) (hg : continuous g) :
  continuous (λ x, f x - g x) :=
continuous_sub.comp $ hf.prod_mk hg

lemma continuous_within_at.sub (hf : continuous_within_at f s x) (hg : continuous_within_at g s x) :
  continuous_within_at (λ x, f x - g x) s x :=
hf.sub hg

lemma continuous_on.sub (hf : continuous_on f s) (hg : continuous_on g s) :
  continuous_on (λx, f x - g x) s :=
λ x hx, (hf x hx).sub (hg x hx)

end has_continuous_sub

lemma nhds_translation [topological_space G] [add_group G] [topological_add_group G] (x : G) :
  comap (λy:G, y - x) (𝓝 0) = 𝓝 x :=
nhds_translation_add_neg x

/-- additive group with a neighbourhood around 0.
Only used to construct a topology and uniform space.

This is currently only available for commutative groups, but it can be extended to
non-commutative groups too.
-/
class add_group_with_zero_nhd (G : Type u) extends add_comm_group G :=
(Z [] : filter G)
(zero_Z : pure 0 ≤ Z)
(sub_Z : tendsto (λp:G×G, p.1 - p.2) (Z ×ᶠ Z) Z)

namespace add_group_with_zero_nhd
variables (G) [add_group_with_zero_nhd G]

local notation `Z` := add_group_with_zero_nhd.Z

@[priority 100] -- see Note [lower instance priority]
instance : topological_space G :=
topological_space.mk_of_nhds $ λa, map (λx, x + a) (Z G)

variables {G}

lemma neg_Z : tendsto (λa:G, - a) (Z G) (Z G) :=
have tendsto (λa, (0:G)) (Z G) (Z G),
  by refine le_trans (assume h, _) zero_Z; simp [univ_mem_sets'] {contextual := tt},
have tendsto (λa:G, 0 - a) (Z G) (Z G), from
  sub_Z.comp (tendsto.prod_mk this tendsto_id),
by simpa

lemma add_Z : tendsto (λp:G×G, p.1 + p.2) (Z G ×ᶠ Z G) (Z G) :=
suffices tendsto (λp:G×G, p.1 - -p.2) (Z G ×ᶠ Z G) (Z G),
  by simpa [sub_eq_add_neg],
sub_Z.comp (tendsto.prod_mk tendsto_fst (neg_Z.comp tendsto_snd))

lemma exists_Z_half {s : set G} (hs : s ∈ Z G) : ∃ V ∈ Z G, ∀ (v ∈ V) (w ∈ V), v + w ∈ s :=
begin
  have : ((λa:G×G, a.1 + a.2) ⁻¹' s) ∈ Z G ×ᶠ Z G := add_Z (by simpa using hs),
  rcases mem_prod_self_iff.1 this with ⟨V, H, H'⟩,
  exact ⟨V, H, prod_subset_iff.1 H'⟩
end

lemma nhds_eq (a : G) : 𝓝 a = map (λx, x + a) (Z G) :=
topological_space.nhds_mk_of_nhds _ _
  (assume a, calc pure a = map (λx, x + a) (pure 0) : by simp
    ... ≤ _ : map_mono zero_Z)
  (assume b s hs,
    let ⟨t, ht, eqt⟩ := exists_Z_half hs in
    have t0 : (0:G) ∈ t, by simpa using zero_Z ht,
    begin
      refine ⟨(λx:G, x + b) '' t, image_mem_map ht, _, _⟩,
      { refine set.image_subset_iff.2 (assume b hbt, _),
        simpa using eqt 0 t0 b hbt },
      { rintros _ ⟨c, hb, rfl⟩,
        refine (Z G).sets_of_superset ht (assume x hxt, _),
        simpa [add_assoc] using eqt _ hxt _ hb }
    end)

lemma nhds_zero_eq_Z : 𝓝 0 = Z G := by simp [nhds_eq]; exact filter.map_id

@[priority 100] -- see Note [lower instance priority]
instance : has_continuous_add G :=
⟨ continuous_iff_continuous_at.2 $ assume ⟨a, b⟩,
  begin
    rw [continuous_at, nhds_prod_eq, nhds_eq, nhds_eq, nhds_eq, filter.prod_map_map_eq,
      tendsto_map'_iff],
    suffices :  tendsto ((λx:G, (a + b) + x) ∘ (λp:G×G,p.1 + p.2)) (Z G ×ᶠ Z G)
      (map (λx:G, (a + b) + x) (Z G)),
    { simpa [(∘), add_comm, add_left_comm] },
    exact tendsto_map.comp add_Z
  end ⟩

@[priority 100] -- see Note [lower instance priority]
instance : topological_add_group G :=
⟨continuous_iff_continuous_at.2 $ assume a,
  begin
    rw [continuous_at, nhds_eq, nhds_eq, tendsto_map'_iff],
    suffices : tendsto ((λx:G, x - a) ∘ (λx:G, -x)) (Z G) (map (λx:G, x - a) (Z G)),
    { simpa [(∘), add_comm, sub_eq_add_neg] using this },
    exact tendsto_map.comp neg_Z
  end⟩

end add_group_with_zero_nhd

section filter_mul

section
variables [topological_space G] [group G] [topological_group G]

@[to_additive]
lemma is_open.mul_left {s t : set G} : is_open t → is_open (s * t) := λ ht,
begin
  have : ∀a, is_open ((λ (x : G), a * x) '' t) :=
    assume a, is_open_map_mul_left a t ht,
  rw ← Union_mul_left_image,
  exact is_open_Union (λa, is_open_Union $ λha, this _),
end

@[to_additive]
lemma is_open.mul_right {s t : set G} : is_open s → is_open (s * t) := λ hs,
begin
  have : ∀a, is_open ((λ (x : G), x * a) '' s),
    assume a, apply is_open_map_mul_right, exact hs,
  rw ← Union_mul_right_image,
  exact is_open_Union (λa, is_open_Union $ λha, this _),
end

variables (G)

lemma topological_group.t1_space (h : @is_closed G _ {1}) : t1_space G :=
⟨assume x, by { convert is_closed_map_mul_right x _ h, simp }⟩

lemma topological_group.regular_space [t1_space G] : regular_space G :=
⟨assume s a hs ha,
 let f := λ p : G × G, p.1 * (p.2)⁻¹ in
 have hf : continuous f := continuous_fst.mul continuous_snd.inv,
 -- a ∈ -s implies f (a, 1) ∈ -s, and so (a, 1) ∈ f⁻¹' (-s);
 -- and so can find t₁ t₂ open such that a ∈ t₁ × t₂ ⊆ f⁻¹' (-s)
 let ⟨t₁, t₂, ht₁, ht₂, a_mem_t₁, one_mem_t₂, t_subset⟩ :=
   is_open_prod_iff.1 (hf _ (is_open_compl_iff.2 hs)) a (1:G) (by simpa [f]) in
 begin
   use [s * t₂, ht₂.mul_left, λ x hx, ⟨x, 1, hx, one_mem_t₂, mul_one _⟩],
   apply inf_principal_eq_bot,
   rw mem_nhds_sets_iff,
   refine ⟨t₁, _, ht₁, a_mem_t₁⟩,
   rintros x hx ⟨y, z, hy, hz, yz⟩,
   have : x * z⁻¹ ∈ sᶜ := (prod_subset_iff.1 t_subset) x hx z hz,
   have : x * z⁻¹ ∈ s, rw ← yz, simpa,
   contradiction
 end⟩

local attribute [instance] topological_group.regular_space

lemma topological_group.t2_space [t1_space G] : t2_space G := regular_space.t2_space G

end

section

/-! Some results about an open set containing the product of two sets in a topological group. -/

variables [topological_space G] [group G] [topological_group G]

/-- Given a compact set `K` inside an open set `U`, there is a open neighborhood `V` of `1`
  such that `KV ⊆ U`. -/
@[to_additive "Given a compact set `K` inside an open set `U`, there is a open neighborhood `V` of `0`
  such that `K + V ⊆ U`."]
lemma compact_open_separated_mul {K U : set G} (hK : is_compact K) (hU : is_open U) (hKU : K ⊆ U) :
  ∃ V : set G, is_open V ∧ (1 : G) ∈ V ∧ K * V ⊆ U :=
begin
  let W : G → set G := λ x, (λ y, x * y) ⁻¹' U,
  have h1W : ∀ x, is_open (W x) := λ x, continuous_mul_left x U hU,
  have h2W : ∀ x ∈ K, (1 : G) ∈ W x := λ x hx, by simp only [mem_preimage, mul_one, hKU hx],
  choose V hV using λ x : K, exists_open_nhds_one_mul_subset (mem_nhds_sets (h1W x) (h2W x.1 x.2)),
  let X : K → set G := λ x, (λ y, (x : G)⁻¹ * y) ⁻¹' (V x),
  cases hK.elim_finite_subcover X (λ x, continuous_mul_left x⁻¹ (V x) (hV x).1) _ with t ht, swap,
  { intros x hx, rw [mem_Union], use ⟨x, hx⟩, rw [mem_preimage], convert (hV _).2.1,
    simp only [mul_left_inv, subtype.coe_mk] },
  refine ⟨⋂ x ∈ t, V x, is_open_bInter (finite_mem_finset _) (λ x hx, (hV x).1), _, _⟩,
  { simp only [mem_Inter], intros x hx, exact (hV x).2.1 },
  rintro _ ⟨x, y, hx, hy, rfl⟩, simp only [mem_Inter] at hy,
  have := ht hx, simp only [mem_Union, mem_preimage] at this, rcases this with ⟨z, h1z, h2z⟩,
  have : (z : G)⁻¹ * x * y ∈ W z := (hV z).2.2 (mul_mem_mul h2z (hy z h1z)),
  rw [mem_preimage] at this, convert this using 1, simp only [mul_assoc, mul_inv_cancel_left]
end

/-- A compact set is covered by finitely many left multiplicative translates of a set
  with non-empty interior. -/
@[to_additive "A compact set is covered by finitely many left additive translates of a set
  with non-empty interior."]
lemma compact_covered_by_mul_left_translates {K V : set G} (hK : is_compact K)
  (hV : (interior V).nonempty) : ∃ t : finset G, K ⊆ ⋃ g ∈ t, (λ h, g * h) ⁻¹' V :=
begin
  cases hV with g₀ hg₀,
  rcases is_compact.elim_finite_subcover hK (λ x : G, interior $ (λ h, x * h) ⁻¹' V) _ _ with ⟨t, ht⟩,
  { refine ⟨t, subset.trans ht _⟩,
    apply Union_subset_Union, intro g, apply Union_subset_Union, intro hg, apply interior_subset },
  { intro g, apply is_open_interior },
  { intros g hg, rw [mem_Union], use g₀ * g⁻¹,
    apply preimage_interior_subset_interior_preimage, exact continuous_const.mul continuous_id,
    rwa [mem_preimage, inv_mul_cancel_right] }
end

end

section
variables [topological_space G] [comm_group G] [topological_group G]

@[to_additive]
lemma nhds_mul (x y : G) : 𝓝 (x * y) = 𝓝 x * 𝓝 y :=
filter_eq $ set.ext $ assume s,
begin
  rw [← nhds_translation_mul_inv x, ← nhds_translation_mul_inv y, ← nhds_translation_mul_inv (x*y)],
  split,
  { rintros ⟨t, ht, ts⟩,
    rcases exists_nhds_one_split ht with ⟨V, V1, h⟩,
    refine ⟨(λa, a * x⁻¹) ⁻¹' V, (λa, a * y⁻¹) ⁻¹' V,
            ⟨V, V1, subset.refl _⟩, ⟨V, V1, subset.refl _⟩, _⟩,
    rintros a ⟨v, w, v_mem, w_mem, rfl⟩,
    apply ts,
    simpa [mul_comm, mul_assoc, mul_left_comm] using h (v * x⁻¹) v_mem (w * y⁻¹) w_mem },
  { rintros ⟨a, c, ⟨b, hb, ba⟩, ⟨d, hd, dc⟩, ac⟩,
    refine ⟨b ∩ d, inter_mem_sets hb hd, assume v, _⟩,
    simp only [preimage_subset_iff, mul_inv_rev, mem_preimage] at *,
    rintros ⟨vb, vd⟩,
    refine ac ⟨v * y⁻¹, y, _, _, _⟩,
    { rw ← mul_assoc _ _ _ at vb, exact ba _ vb },
    { apply dc y, rw mul_right_inv, exact mem_of_nhds hd },
    { simp only [inv_mul_cancel_right] } }
end

@[to_additive]
lemma nhds_is_mul_hom : is_mul_hom (λx:G, 𝓝 x) := ⟨λ_ _, nhds_mul _ _⟩

end

end filter_mul<|MERGE_RESOLUTION|>--- conflicted
+++ resolved
@@ -11,8 +11,6 @@
 
 /-!
 # Theory of topological groups
-<<<<<<< HEAD
-=======
 
 This file defines the following typeclasses:
 
@@ -31,7 +29,6 @@
 ## Tags
 
 topological space, group, topological group
->>>>>>> 95b3add2
 -/
 
 open classical set filter topological_space
@@ -50,11 +47,7 @@
 
 variables [topological_space G] [group G] [has_continuous_mul G]
 
-<<<<<<< HEAD
-/-- Multiplication from the left in a topological group as a homeomorphism.-/
-=======
 /-- Multiplication from the left in a topological group as a homeomorphism. -/
->>>>>>> 95b3add2
 @[to_additive "Addition from the left in a topological additive group as a homeomorphism."]
 protected def homeomorph.mul_left (a : G) : G ≃ₜ G :=
 { continuous_to_fun  := continuous_const.mul continuous_id,
@@ -70,11 +63,7 @@
 lemma is_closed_map_mul_left (a : G) : is_closed_map (λ x, a * x) :=
 (homeomorph.mul_left a).is_closed_map
 
-<<<<<<< HEAD
-/-- Multiplication from the right in a topological group as a homeomorphism.-/
-=======
 /-- Multiplication from the right in a topological group as a homeomorphism. -/
->>>>>>> 95b3add2
 @[to_additive "Addition from the right in a topological additive group as a homeomorphism."]
 protected def homeomorph.mul_right (a : G) :
   G ≃ₜ G :=
@@ -127,21 +116,12 @@
 @[to_additive]
 lemma continuous_within_at_inv {s : set G} {x : G} : continuous_within_at has_inv.inv s x :=
 continuous_inv.continuous_within_at
-<<<<<<< HEAD
 
 @[to_additive]
 lemma continuous_at_inv {x : G} : continuous_at has_inv.inv x :=
 continuous_inv.continuous_at
 
 @[to_additive]
-=======
-
-@[to_additive]
-lemma continuous_at_inv {x : G} : continuous_at has_inv.inv x :=
-continuous_inv.continuous_at
-
-@[to_additive]
->>>>>>> 95b3add2
 lemma tendsto_inv (a : G) : tendsto has_inv.inv (𝓝 a) (𝓝 (a⁻¹)) :=
 continuous_at_inv
 
@@ -152,15 +132,9 @@
 lemma filter.tendsto.inv {f : α → G} {l : filter α} {y : G} (h : tendsto f l (𝓝 y)) :
   tendsto (λ x, (f x)⁻¹) l (𝓝 y⁻¹) :=
 (continuous_inv.tendsto y).comp h
-<<<<<<< HEAD
 
 variables [topological_space α] {f : α → G} {s : set α} {x : α}
 
-=======
-
-variables [topological_space α] {f : α → G} {s : set α} {x : α}
-
->>>>>>> 95b3add2
 @[continuity, to_additive]
 lemma continuous.inv (hf : continuous f) : continuous (λx, (f x)⁻¹) :=
 continuous_inv.comp hf
@@ -269,11 +243,7 @@
 end quotient_topological_group
 
 /-- A typeclass saying that `λ p : G × G, p.1 - p.2` is a continuous function. This property
-<<<<<<< HEAD
-automatically holds for topological additive groups but it also holds, e.g., for `ℝ≥0`-/
-=======
 automatically holds for topological additive groups but it also holds, e.g., for `ℝ≥0`. -/
->>>>>>> 95b3add2
 class has_continuous_sub (G : Type*) [topological_space G] [has_sub G] : Prop :=
 (continuous_sub : continuous (λ p : G × G, p.1 - p.2))
 
