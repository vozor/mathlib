/-
Copyright (c) 2019 Scott Morrison. All rights reserved.
Released under Apache 2.0 license as described in the file LICENSE.
Authors: Scott Morrison, Nicolò Cavalleri
-/
import topology.algebra.module
import topology.continuous_map

/-!
# Algebraic structures over continuous functions

In this file we define instances of algebraic sturctures over continuous functions. Instances are
present both in the case of the subtype of continuous functions and the type of continuous bundled
functions. Both implementations have advantages and disadvantages, but many experienced people in
Zulip have expressed a preference towards continuous bundled maps, so when there is no particular
reason to use the subtype, continuous bundled functions should be used for the sake of uniformity.
-/

local attribute [elab_simple] continuous.comp

namespace continuous_functions

variables {α : Type*} {β : Type*} [topological_space α] [topological_space β]
variables {f g : {f : α → β | continuous f }}

instance : has_coe_to_fun {f : α → β | continuous f } :=  ⟨_, subtype.val⟩

end continuous_functions

namespace continuous_map

@[to_additive]
instance has_mul {α : Type*} {β : Type*} [topological_space α] [topological_space β]
  [has_mul β] [has_continuous_mul β] : has_mul C(α, β) :=
⟨λ f g, ⟨f * g, continuous_mul.comp (f.continuous.prod_mk g.continuous)⟩⟩

@[to_additive]
instance {α : Type*} {β : Type*} [topological_space α] [topological_space β]
  [has_one β] : has_one C(α, β) := ⟨const (1 : β)⟩

end continuous_map

section group_structure

/-!
### Group stucture

In this section we show that continuous functions valued in a topological group inherit
the structure of a group.
-/

section subtype

@[to_additive]
instance continuous_submonoid (α : Type*) (β : Type*) [topological_space α] [topological_space β]
  [monoid β] [has_continuous_mul β] : is_submonoid { f : α → β | continuous f } :=
{ one_mem := @continuous_const _ _ _ _ 1,
  mul_mem := λ f g fc gc, continuous.comp
  has_continuous_mul.continuous_mul (continuous.prod_mk fc gc) }.

@[to_additive]
instance continuous_subgroup (α : Type*) (β : Type*) [topological_space α] [topological_space β]
  [group β] [topological_group β] : is_subgroup { f : α → β | continuous f } :=
{ inv_mem := λ f fc, continuous.comp topological_group.continuous_inv fc,
  ..continuous_submonoid α β, }.

@[to_additive]
instance continuous_monoid {α : Type*} {β : Type*} [topological_space α] [topological_space β]
  [monoid β] [has_continuous_mul β] : monoid { f : α → β | continuous f } :=
subtype.monoid

@[to_additive]
instance continuous_group {α : Type*} {β : Type*} [topological_space α] [topological_space β]
  [group β] [topological_group β] : group { f : α → β | continuous f } :=
subtype.group

@[to_additive]
instance continuous_comm_group {α : Type*} {β : Type*} [topological_space α] [topological_space β]
  [comm_group β] [topological_group β] : comm_group { f : α → β | continuous f } :=
@subtype.comm_group _ _ _ (continuous_subgroup α β) -- infer_instance doesn't work?!

end subtype

section continuous_map

@[to_additive]
instance continuous_map_semigroup {α : Type*} {β : Type*} [topological_space α] [topological_space β]
  [semigroup β] [has_continuous_mul β] : semigroup C(α, β) :=
{ mul_assoc := λ a b c, by ext; exact mul_assoc _ _ _,
  ..continuous_map.has_mul}

@[to_additive]
instance continuous_map_monoid {α : Type*} {β : Type*} [topological_space α] [topological_space β]
  [monoid β] [has_continuous_mul β] : monoid C(α, β) :=
{ one_mul := λ a, by ext; exact one_mul _,
  mul_one := λ a, by ext; exact mul_one _,
  ..continuous_map_semigroup,
  ..continuous_map.has_one }

@[to_additive]
instance continuous_map_comm_monoid {α : Type*} {β : Type*} [topological_space α]
[topological_space β] [comm_monoid β] [has_continuous_mul β] : comm_monoid C(α, β) :=
{ one_mul := λ a, by ext; exact one_mul _,
  mul_one := λ a, by ext; exact mul_one _,
  mul_comm := λ a b, by ext; exact mul_comm _ _,
  ..continuous_map_semigroup,
  ..continuous_map.has_one }

@[to_additive]
instance continuous_map_group {α : Type*} {β : Type*} [topological_space α] [topological_space β]
  [group β] [topological_group β] : group C(α, β) :=
{ inv := λ f, ⟨λ x, (f x)⁻¹, continuous_inv.comp f.continuous⟩,
  mul_left_inv := λ a, by ext; exact mul_left_inv _,
  ..continuous_map_monoid }

@[to_additive]
instance continuous_map_comm_group {α : Type*} {β : Type*} [topological_space α] [topological_space β]
  [comm_group β] [topological_group β] : comm_group C(α, β) :=
{ ..continuous_map_group,
  ..continuous_map_comm_monoid }

end continuous_map

end group_structure

section ring_structure

/-!
### Ring stucture

In this section we show that continuous functions valued in a topological ring `R` inherit
the structure of a ring.
-/

section subtype

instance continuous_subring (α : Type*) (R : Type*) [topological_space α] [topological_space R]
  [ring R] [topological_ring R] : is_subring { f : α → R | continuous f } :=
{ ..continuous_add_subgroup α R,
  ..continuous_submonoid α R }.

instance continuous_ring {α : Type*} {R : Type*} [topological_space α] [topological_space R]
  [ring R] [topological_ring R] : ring { f : α → R | continuous f } :=
@subtype.ring _ _ _ (continuous_subring α R) -- infer_instance doesn't work?!

instance continuous_comm_ring {α : Type*} {R : Type*} [topological_space α] [topological_space R]
  [comm_ring R] [topological_ring R] : comm_ring { f : α → R | continuous f } :=
@subtype.comm_ring _ _ _ (continuous_subring α R) -- infer_instance doesn't work?!

end subtype

section continuous_map

instance continuous_map_semiring {α : Type*} {β : Type*} [topological_space α] [topological_space β]
  [semiring β] [topological_semiring β] : semiring C(α, β) :=
{ left_distrib := λ a b c, by ext; exact left_distrib _ _ _,
  right_distrib := λ a b c, by ext; exact right_distrib _ _ _,
  zero_mul := λ a, by ext; exact zero_mul _,
  mul_zero := λ a, by ext; exact mul_zero _,
  ..continuous_map_add_comm_monoid,
  ..continuous_map_monoid }

instance continuous_map_ring {α : Type*} {β : Type*} [topological_space α] [topological_space β]
  [ring β] [topological_ring β] : ring C(α, β) :=
{ ..continuous_map_semiring,
  ..continuous_map_add_comm_group, }

instance continuous_map_comm_ring {α : Type*} {β : Type*} [topological_space α]
[topological_space β] [comm_ring β] [topological_ring β] : comm_ring C(α, β) :=
{ ..continuous_map_semiring,
  ..continuous_map_add_comm_group,
  ..continuous_map_comm_monoid,}

end continuous_map

end ring_structure

local attribute [ext] subtype.eq

section semimodule_structure

/-!
### Semiodule stucture

In this section we show that continuous functions valued in a topological semimodule `M` over a
topological semiring `R` inherit the structure of a semimodule.
-/

section subtype

<<<<<<< HEAD
instance coninuous_has_scalar {α : Type*} [topological_space α]
=======
instance continuous_has_scalar {α : Type*} [topological_space α]
>>>>>>> 7b9acd9e
  {R : Type*} [semiring R] [topological_space R]
  {M : Type*} [topological_space M] [add_comm_group M]
  [semimodule R M] [topological_semimodule R M] :
  has_scalar R { f : α → M | continuous f } :=
⟨λ r f, ⟨r • f, continuous_const.smul f.property⟩⟩

instance continuous_semimodule {α : Type*} [topological_space α]
{R : Type*} [semiring R] [topological_space R]
{M : Type*} [topological_space M] [add_comm_group M] [topological_add_group M]
[semimodule R M] [topological_semimodule R M] :
  semimodule R { f : α → M | continuous f } :=
  semimodule.of_core $
{ smul     := (•),
  smul_add := λ c f g, by ext x; exact smul_add c (f x) (g x),
  add_smul := λ c₁ c₂ f, by ext x; exact add_smul c₁ c₂ (f x),
  mul_smul := λ c₁ c₂ f, by ext x; exact mul_smul c₁ c₂ (f x),
  one_smul := λ f, by ext x; exact one_smul R (f x) }

end subtype

section continuous_map

instance continuous_map_has_scalar {α : Type*} [topological_space α]
  {R : Type*} [semiring R] [topological_space R]
  {M : Type*} [topological_space M] [add_comm_monoid M]
  [semimodule R M] [topological_semimodule R M] :
  has_scalar R C(α, M) :=
⟨λ r f, ⟨r • f, continuous_const.smul f.continuous⟩⟩

instance continuous_map_semimodule {α : Type*} [topological_space α]
{R : Type*} [semiring R] [topological_space R]
{M : Type*} [topological_space M] [add_comm_monoid M] [has_continuous_add M]
[semimodule R M] [topological_semimodule R M] :
  semimodule R C(α, M) :=
{ smul     := (•),
<<<<<<< HEAD
  smul_add := λ c f g, by {ext, exact smul_add c (f x) (g x),},
  add_smul := λ c₁ c₂ f, by ext x; exact add_smul c₁ c₂ (f x),
  mul_smul := λ c₁ c₂ f, by ext x; exact mul_smul c₁ c₂ (f x),
  one_smul := λ f, by ext x; exact one_smul R (f x),
  zero_smul := λ f, by ext x; exact zero_smul _ _,
  smul_zero := λ r, by ext x; exact smul_zero _, }
=======
  smul_add := λ c f g, by { ext, exact smul_add c (f x) (g x) },
  add_smul := λ c₁ c₂ f, by { ext, exact add_smul c₁ c₂ (f x) },
  mul_smul := λ c₁ c₂ f, by { ext, exact mul_smul c₁ c₂ (f x) },
  one_smul := λ f, by { ext, exact one_smul R (f x) },
  zero_smul := λ f, by { ext, exact zero_smul _ _ },
  smul_zero := λ r, by { ext, exact smul_zero _ } }
>>>>>>> 7b9acd9e

end continuous_map

end semimodule_structure

section algebra_structure

/-!
### Algebra structure

In this section we show that continuous functions valued in a topological algebra `A` over a ring
`R` inherit the structure of an algebra. Note that the hypothesis that `A` is a topological algebra is
obtained by requiring that `A` be both a `topological_semimodule` and a `topological_semiring`
(by now we require `topological_ring`: see TODO below).-/

section subtype

variables {α : Type*} [topological_space α]
{R : Type*} [comm_semiring R]
{A : Type*} [topological_space A] [ring A]
[algebra R A] [topological_ring A]

/-- Continuous constant functions as a `ring_hom`. -/
def continuous.C : R →+* { f : α → A | continuous f } :=
{ to_fun    := λ c : R, ⟨λ x: α, ((algebra_map R A) c), continuous_const⟩,
  map_one'  := by ext x; exact (algebra_map R A).map_one,
  map_mul'  := λ c₁ c₂, by ext x; exact (algebra_map R A).map_mul _ _,
  map_zero' := by ext x; exact (algebra_map R A).map_zero,
  map_add'  := λ c₁ c₂, by ext x; exact (algebra_map R A).map_add _ _ }

variables [topological_space R] [topological_semimodule R A]

instance : algebra R { f : α → A | continuous f } :=
{ to_ring_hom := continuous.C,
  commutes' := λ c f, by ext x; exact algebra.commutes' _ _,
  smul_def' := λ c f, by ext x; exact algebra.smul_def' _ _,
  ..continuous_semimodule,
  ..continuous_ring }

/- TODO: We are assuming `A` to be a ring and not a semiring just because there is not yet an
instance of semiring. In turn, we do not want to define yet an instance of semiring because there is
no `is_subsemiring` but only `subsemiring`, and it will make sense to change this when the whole
file will have no more `is_subobject`s but only `subobject`s. It does not make sense to change
it yet in this direction as `subring` does not exist yet, so everything is being blocked by
`subring`: afterwards everything will need to be updated to the new conventions of Mathlib.
Then the instance of `topological_ring` can also be removed, as it is below for `continuous_map`. -/

end subtype

section continuous_map

variables {α : Type*} [topological_space α]
{R : Type*} [comm_semiring R]
{A : Type*} [topological_space A] [semiring A]
[algebra R A] [topological_semiring A]

/-- Continuous constant functions as a `ring_hom`. -/
def continuous_map.C : R →+* C(α, A) :=
{ to_fun    := λ c : R, ⟨λ x: α, ((algebra_map R A) c), continuous_const⟩,
  map_one'  := by ext x; exact (algebra_map R A).map_one,
  map_mul'  := λ c₁ c₂, by ext x; exact (algebra_map R A).map_mul _ _,
  map_zero' := by ext x; exact (algebra_map R A).map_zero,
  map_add'  := λ c₁ c₂, by ext x; exact (algebra_map R A).map_add _ _ }

variables [topological_space R] [topological_semimodule R A]

instance continuous_map_algebra : algebra R C(α, A) :=
{ to_ring_hom := continuous_map.C,
  commutes' := λ c f, by ext x; exact algebra.commutes' _ _,
  smul_def' := λ c f, by ext x; exact algebra.smul_def' _ _,
  ..continuous_map_semiring }

end continuous_map

end algebra_structure

section module_over_continuous_functions

/-!
### Structure as module over scalar functions

If `M` is a module over `R`, then we show that the space of continuous functions from `α` to `M`
is naturally a module over the ring of continuous functions from `α` to `M`. -/

section subtype

instance continuous_has_scalar' {α : Type*} [topological_space α]
  {R : Type*} [semiring R] [topological_space R]
  {M : Type*} [topological_space M] [add_comm_group M]
  [semimodule R M] [topological_semimodule R M] :
  has_scalar { f : α → R | continuous f } { f : α → M | continuous f } :=
⟨λ f g, ⟨λ x, (f x) • (g x), (continuous.smul f.2 g.2)⟩⟩

instance continuous_module' {α : Type*} [topological_space α]
  (R : Type*) [ring R] [topological_space R] [topological_ring R]
  (M : Type*) [topological_space M] [add_comm_group M] [topological_add_group M]
  [module R M] [topological_module R M]
  : module { f : α → R | continuous f } { f : α → M | continuous f } :=
  semimodule.of_core $
{ smul     := (•),
  smul_add := λ c f g, by ext x; exact smul_add (c x) (f x) (g x),
  add_smul := λ c₁ c₂ f, by ext x; exact add_smul (c₁ x) (c₂ x) (f x),
  mul_smul := λ c₁ c₂ f, by ext x; exact mul_smul (c₁ x) (c₂ x) (f x),
  one_smul := λ f, by ext x; exact one_smul R (f x) }

end subtype

section continuous_map

instance continuous_map_has_scalar' {α : Type*} [topological_space α]
  {R : Type*} [semiring R] [topological_space R]
  {M : Type*} [topological_space M] [add_comm_monoid M]
  [semimodule R M] [topological_semimodule R M] :
  has_scalar C(α, R) C(α, M) :=
⟨λ f g, ⟨λ x, (f x) • (g x), (continuous.smul f.2 g.2)⟩⟩

instance continuous_map_module' {α : Type*} [topological_space α]
  (R : Type*) [ring R] [topological_space R] [topological_ring R]
  (M : Type*) [topological_space M] [add_comm_monoid M] [has_continuous_add M]
<<<<<<< HEAD
  [semimodule R M] [topological_semimodule R M]
  : semimodule C(α, R) C(α, M) :=
=======
  [semimodule R M] [topological_semimodule R M] :
  semimodule C(α, R) C(α, M) :=
>>>>>>> 7b9acd9e
{ smul     := (•),
  smul_add := λ c f g, by ext x; exact smul_add (c x) (f x) (g x),
  add_smul := λ c₁ c₂ f, by ext x; exact add_smul (c₁ x) (c₂ x) (f x),
  mul_smul := λ c₁ c₂ f, by ext x; exact mul_smul (c₁ x) (c₂ x) (f x),
  one_smul := λ f, by ext x; exact one_smul R (f x),
  zero_smul := λ f, by ext x; exact zero_smul _ _,
  smul_zero := λ r, by ext x; exact smul_zero _, }

end continuous_map

end module_over_continuous_functions<|MERGE_RESOLUTION|>--- conflicted
+++ resolved
@@ -188,11 +188,7 @@
 
 section subtype
 
-<<<<<<< HEAD
-instance coninuous_has_scalar {α : Type*} [topological_space α]
-=======
 instance continuous_has_scalar {α : Type*} [topological_space α]
->>>>>>> 7b9acd9e
   {R : Type*} [semiring R] [topological_space R]
   {M : Type*} [topological_space M] [add_comm_group M]
   [semimodule R M] [topological_semimodule R M] :
@@ -228,21 +224,12 @@
 [semimodule R M] [topological_semimodule R M] :
   semimodule R C(α, M) :=
 { smul     := (•),
-<<<<<<< HEAD
-  smul_add := λ c f g, by {ext, exact smul_add c (f x) (g x),},
-  add_smul := λ c₁ c₂ f, by ext x; exact add_smul c₁ c₂ (f x),
-  mul_smul := λ c₁ c₂ f, by ext x; exact mul_smul c₁ c₂ (f x),
-  one_smul := λ f, by ext x; exact one_smul R (f x),
-  zero_smul := λ f, by ext x; exact zero_smul _ _,
-  smul_zero := λ r, by ext x; exact smul_zero _, }
-=======
   smul_add := λ c f g, by { ext, exact smul_add c (f x) (g x) },
   add_smul := λ c₁ c₂ f, by { ext, exact add_smul c₁ c₂ (f x) },
   mul_smul := λ c₁ c₂ f, by { ext, exact mul_smul c₁ c₂ (f x) },
   one_smul := λ f, by { ext, exact one_smul R (f x) },
   zero_smul := λ f, by { ext, exact zero_smul _ _ },
   smul_zero := λ r, by { ext, exact smul_zero _ } }
->>>>>>> 7b9acd9e
 
 end continuous_map
 
@@ -362,13 +349,8 @@
 instance continuous_map_module' {α : Type*} [topological_space α]
   (R : Type*) [ring R] [topological_space R] [topological_ring R]
   (M : Type*) [topological_space M] [add_comm_monoid M] [has_continuous_add M]
-<<<<<<< HEAD
-  [semimodule R M] [topological_semimodule R M]
-  : semimodule C(α, R) C(α, M) :=
-=======
   [semimodule R M] [topological_semimodule R M] :
   semimodule C(α, R) C(α, M) :=
->>>>>>> 7b9acd9e
 { smul     := (•),
   smul_add := λ c f g, by ext x; exact smul_add (c x) (f x) (g x),
   add_smul := λ c₁ c₂ f, by ext x; exact add_smul (c₁ x) (c₂ x) (f x),
