/-
Copyright (c) 2020 Anne Baanen. All rights reserved.
Released under Apache 2.0 license as described in the file LICENSE.
Authors : Anne Baanen
-/

import algebra.algebra.basic
<<<<<<< HEAD
import ring_theory.subring
=======
>>>>>>> 85117294

/-!
# Subfields

Let `K` be a field. This file defines the "bundled" subfield type `subfield K`, a type
whose terms correspond to subfields of `K`. This is the preferred way to talk
about subfields in mathlib. Unbundled subfields (`s : set K` and `is_subfield s`)
are not in this file, and they will ultimately be deprecated.

We prove that subfields are a complete lattice, and that you can `map` (pushforward) and
`comap` (pull back) them along ring homomorphisms.

We define the `closure` construction from `set R` to `subfield R`, sending a subset of `R`
to the subfield it generates, and prove that it is a Galois insertion.

## Main definitions

Notation used here:

`(K : Type u) [field K] (L : Type u) [field L] (f g : K →+* L)`
`(A : subfield K) (B : subfield L) (s : set K)`

* `subfield R` : the type of subfields of a ring `R`.

* `instance : complete_lattice (subfield R)` : the complete lattice structure on the subfields.

* `subfield.closure` : subfield closure of a set, i.e., the smallest subfield that includes the set.

* `subfield.gi` : `closure : set M → subfield M` and coercion `coe : subfield M → set M`
  form a `galois_insertion`.

* `comap f B : subfield K` : the preimage of a subfield `B` along the ring homomorphism `f`

* `map f A : subfield L` : the image of a subfield `A` along the ring homomorphism `f`.

* `prod A B : subfield (K × L)` : the product of subfields

* `f.field_range : subfield B` : the range of the ring homomorphism `f`.

* `eq_locus_field f g : subfield K` : given ring homomorphisms `f g : K →+* R`,
     the subfield of `K` where `f x = g x`

## Implementation notes

A subfield is implemented as a subring which is is closed under `⁻¹`.

Lattice inclusion (e.g. `≤` and `⊓`) is used rather than set notation (`⊆` and `∩`), although
`∈` is defined as membership of a subfield's underlying set.

## Tags
subfield, subfields
-/

open_locale big_operators
universes u v w

variables {K : Type u} {L : Type v} {M : Type w} [field K] [field L] [field M]

set_option old_structure_cmd true

/-- `subfield R` is the type of subfields of `R`. A subfield of `R` is a subset `s` that is a
  multiplicative submonoid and an additive subgroup. Note in particular that it shares the
  same 0 and 1 as R. -/
structure subfield (K : Type u) [field K] extends subring K :=
(inv_mem' : ∀ x ∈ carrier, x⁻¹ ∈ carrier)

/-- Reinterpret a `subfield` as a `subring`. -/
add_decl_doc subfield.to_subring

namespace subfield

/-- The underlying `add_subgroup` of a subfield. -/
def to_add_subgroup (s : subfield K) : add_subgroup K :=
{ ..s.to_subring.to_add_subgroup }

/-- The underlying submonoid of a subfield. -/
def to_submonoid (s : subfield K) : submonoid K :=
{ ..s.to_subring.to_submonoid }

instance : has_coe (subfield K) (set K) := ⟨subfield.carrier⟩

@[simp] lemma coe_to_subring (s : subfield K) : (s.to_subring : set K) = s :=
rfl

instance : has_coe_to_sort (subfield K) := ⟨Type*, λ S, S.carrier⟩

instance : has_mem K (subfield K) := ⟨λ m S, m ∈ (S : set K)⟩

@[simp] lemma mem_mk (s : set K) (ho hm hz ha hn hi) (x : K) :
  x ∈ subfield.mk s ho hm hz ha hn hi ↔ x ∈ s := iff.rfl

@[simp] lemma mem_to_subring (s : subfield K) (x : K) :
  x ∈ s.to_subring ↔ x ∈ s := iff.rfl

end subfield

protected lemma subfield.exists {s : subfield K} {p : s → Prop} :
  (∃ x : s, p x) ↔ ∃ x ∈ s, p ⟨x, ‹x ∈ s›⟩ :=
set_coe.exists

protected lemma subfield.forall {s : subfield K} {p : s → Prop} :
  (∀ x : s, p x) ↔ ∀ x ∈ s, p ⟨x, ‹x ∈ s›⟩ :=
set_coe.forall

/-- A `subring` containing inverses is a `subfield`. -/
def subring.to_subfield (s : subring K) (hinv : ∀ x ∈ s, x⁻¹ ∈ s) : subfield K :=
{ inv_mem' := hinv
  ..s }

namespace subfield

variables (s t : subfield K)

/-- Two subfields are equal if the underlying subsets are equal. -/
theorem ext' ⦃s t : subfield K⦄ (h : (s : set K) = t) : s = t :=
by { cases s, cases t, congr' }

/-- Two subfields are equal if and only if the underlying subsets are equal. -/
protected theorem ext'_iff {s t : subfield K}  : s = t ↔ (s : set K) = t :=
⟨λ h, h ▸ rfl, λ h, ext' h⟩

/-- Two subfields are equal if they have the same elements. -/
@[ext] theorem ext {S T : subfield K} (h : ∀ x, x ∈ S ↔ x ∈ T) : S = T := ext' $ set.ext h

/-- A subfield contains the ring's 1. -/
theorem one_mem : (1 : K) ∈ s := s.one_mem'

/-- A subfield contains the ring's 0. -/
theorem zero_mem : (0 : K) ∈ s := s.zero_mem'

/-- A subfield is closed under multiplication. -/
theorem mul_mem : ∀ {x y : K}, x ∈ s → y ∈ s → x * y ∈ s := s.mul_mem'

/-- A subfield is closed under addition. -/
theorem add_mem : ∀ {x y : K}, x ∈ s → y ∈ s → x + y ∈ s := s.add_mem'

/-- A subfield is closed under negation. -/
theorem neg_mem : ∀ {x : K}, x ∈ s → -x ∈ s := s.neg_mem'

/-- A subfield is closed under subtraction. -/
theorem sub_mem {x y : K} : x ∈ s → y ∈ s → x - y ∈ s := s.to_subring.sub_mem

/-- A subfield is closed under inverses. -/
theorem inv_mem : ∀ {x : K}, x ∈ s → x⁻¹ ∈ s := s.inv_mem'

/-- A subfield is closed under division. -/
theorem div_mem {x y : K} (hx : x ∈ s) (hy : y ∈ s) : x / y ∈ s :=
by { rw div_eq_mul_inv, exact s.mul_mem hx (s.inv_mem hy) }

/-- Product of a list of elements in a subfield is in the subfield. -/
lemma list_prod_mem {l : list K} : (∀ x ∈ l, x ∈ s) → l.prod ∈ s :=
s.to_submonoid.list_prod_mem

/-- Sum of a list of elements in a subfield is in the subfield. -/
lemma list_sum_mem {l : list K} : (∀ x ∈ l, x ∈ s) → l.sum ∈ s :=
s.to_add_subgroup.list_sum_mem

/-- Product of a multiset of elements in a subfield is in the subfield. -/
lemma multiset_prod_mem (m : multiset K) :
  (∀ a ∈ m, a ∈ s) → m.prod ∈ s :=
s.to_submonoid.multiset_prod_mem m

/-- Sum of a multiset of elements in a `subfield` is in the `subfield`. -/
lemma multiset_sum_mem (m : multiset K) :
  (∀ a ∈ m, a ∈ s) → m.sum ∈ s :=
s.to_add_subgroup.multiset_sum_mem m

/-- Product of elements of a subfield indexed by a `finset` is in the subfield. -/
lemma prod_mem {ι : Type*} {t : finset ι} {f : ι → K} (h : ∀ c ∈ t, f c ∈ s) :
  ∏ i in t, f i ∈ s :=
s.to_submonoid.prod_mem h

/-- Sum of elements in a `subfield` indexed by a `finset` is in the `subfield`. -/
lemma sum_mem {ι : Type*} {t : finset ι} {f : ι → K} (h : ∀ c ∈ t, f c ∈ s) :
  ∑ i in t, f i ∈ s :=
s.to_add_subgroup.sum_mem h

lemma pow_mem {x : K} (hx : x ∈ s) (n : ℕ) : x^n ∈ s := s.to_submonoid.pow_mem hx n

lemma gsmul_mem {x : K} (hx : x ∈ s) (n : ℤ) :
  n •ℤ x ∈ s := s.to_add_subgroup.gsmul_mem hx n

lemma coe_int_mem (n : ℤ) : (n : K) ∈ s :=
by simp only [← gsmul_one, gsmul_mem, one_mem]

/-- A subfield inherits a field structure -/
instance to_field : field s :=
{ inv := λ x, ⟨x⁻¹, s.inv_mem x.2⟩,
  inv_zero := subtype.ext inv_zero,
  mul_inv_cancel := λ x hx, subtype.ext (mul_inv_cancel (mt s.to_subring.coe_eq_zero_iff.mp hx)),
  exists_pair_ne := ⟨⟨0, s.zero_mem⟩, ⟨1, s.one_mem⟩, mt subtype.mk_eq_mk.mp zero_ne_one⟩,
  ..subring.subring.domain s.to_subring }

@[simp, norm_cast] lemma coe_add (x y : s) : (↑(x + y) : K) = ↑x + ↑y := rfl
@[simp, norm_cast] lemma coe_neg (x : s) : (↑(-x) : K) = -↑x := rfl
@[simp, norm_cast] lemma coe_mul (x y : s) : (↑(x * y) : K) = ↑x * ↑y := rfl
@[simp, norm_cast] lemma coe_inv (x : s) : (↑(x⁻¹) : K) = (↑x)⁻¹ := rfl
@[simp, norm_cast] lemma coe_zero : ((0 : s) : K) = 0 := rfl
@[simp, norm_cast] lemma coe_one : ((1 : s) : K) = 1 := rfl

/-- The embedding from a subfield of the field `K` to `K`. -/
def subtype (s : subfield K) : s →+* K :=
{ to_fun := coe,
 .. s.to_submonoid.subtype, .. s.to_add_subgroup.subtype }

instance to_algebra : algebra s K := ring_hom.to_algebra s.subtype

@[simp] theorem coe_subtype : ⇑s.subtype = coe := rfl

instance : algebra s K := s.subtype.to_algebra

/-! # Partial order -/

instance : partial_order (subfield K) :=
{ le := λ s t, ∀ ⦃x⦄, x ∈ s → x ∈ t,
  .. partial_order.lift (coe : subfield K → set K) ext' }

variables {s t}

lemma le_def : s ≤ t ↔ ∀ ⦃x : K⦄, x ∈ s → x ∈ t := iff.rfl

@[simp, norm_cast] lemma coe_subset_coe : (s : set K) ⊆ t ↔ s ≤ t := iff.rfl

@[simp, norm_cast] lemma coe_ssubset_coe : (s : set K) ⊂ t ↔ s < t := iff.rfl

@[simp, norm_cast]
lemma mem_coe {m : K} : m ∈ (s : set K) ↔ m ∈ s := iff.rfl

variables (s t)

@[simp, norm_cast]
lemma coe_coe (s : subfield K) : ↥(s : set K) = s := rfl

@[simp] lemma mem_to_submonoid {s : subfield K} {x : K} : x ∈ s.to_submonoid ↔ x ∈ s := iff.rfl
@[simp] lemma coe_to_submonoid : (s.to_submonoid : set K) = s := rfl
@[simp] lemma mem_to_add_subgroup {s : subfield K} {x : K} :
  x ∈ s.to_add_subgroup ↔ x ∈ s := iff.rfl
@[simp] lemma coe_to_add_subgroup : (s.to_add_subgroup : set K) = s := rfl

/-! # top -/

/-- The subfield of `K` containing all elements of `K`. -/
instance : has_top (subfield K) :=
⟨{ inv_mem' := λ x _, subring.mem_top x, .. (⊤ : subring K)}⟩

instance : inhabited (subfield K) := ⟨⊤⟩

@[simp] lemma mem_top (x : K) : x ∈ (⊤ : subfield K) := set.mem_univ x

@[simp] lemma coe_top : ((⊤ : subfield K) : set K) = set.univ := rfl

/-! # comap -/

variables (f : K →+* L)

/-- The preimage of a subfield along a ring homomorphism is a subfield. -/
def comap (s : subfield L) : subfield K :=
{ inv_mem' := λ x hx, show f (x⁻¹) ∈ s, by { rw f.map_inv, exact s.inv_mem hx },
  .. s.to_subring.comap f }

@[simp] lemma coe_comap (s : subfield L) : (s.comap f : set K) = f ⁻¹' s := rfl

@[simp]
lemma mem_comap {s : subfield L} {f : K →+* L} {x : K} : x ∈ s.comap f ↔ f x ∈ s := iff.rfl

lemma comap_comap (s : subfield M) (g : L →+* M) (f : K →+* L) :
  (s.comap g).comap f = s.comap (g.comp f) :=
rfl

/-! # map -/

/-- The image of a subfield along a ring homomorphism is a subfield. -/
def map (s : subfield K) : subfield L :=
{ inv_mem' := by { rintros _ ⟨x, hx, rfl⟩, exact ⟨x⁻¹, s.inv_mem hx, f.map_inv x⟩ },
  .. s.to_subring.map f }

@[simp] lemma coe_map : (s.map f : set L) = f '' s := rfl

@[simp] lemma mem_map {f : K →+* L} {s : subfield K} {y : L} :
  y ∈ s.map f ↔ ∃ x ∈ s, f x = y :=
set.mem_image_iff_bex

lemma map_map (g : L →+* M) (f : K →+* L) : (s.map f).map g = s.map (g.comp f) :=
ext' $ set.image_image _ _ _

lemma map_le_iff_le_comap {f : K →+* L} {s : subfield K} {t : subfield L} :
  s.map f ≤ t ↔ s ≤ t.comap f :=
set.image_subset_iff

lemma gc_map_comap (f : K →+* L) : galois_connection (map f) (comap f) :=
λ S T, map_le_iff_le_comap

end subfield

namespace ring_hom

variables (g : L →+* M) (f : K →+* L)

/-! # range -/

/-- The range of a ring homomorphism, as a subfield of the target. -/
def field_range : subfield L := (⊤ : subfield K).map f

@[simp] lemma coe_field_range : (f.field_range : set L) = set.range f := set.image_univ

@[simp] lemma mem_field_range {f : K →+* L} {y : L} : y ∈ f.range ↔ ∃ x, f x = y :=
by simp [range]

lemma map_field_range : f.field_range.map g = (g.comp f).field_range :=
(⊤ : subfield K).map_map g f

end ring_hom

namespace subfield

/-! # inf -/

/-- The inf of two subfields is their intersection. -/
instance : has_inf (subfield K) :=
⟨λ s t,
  { inv_mem' := λ x hx, subring.mem_inf.mpr
      ⟨s.inv_mem (subring.mem_inf.mp hx).1,
       t.inv_mem (subring.mem_inf.mp hx).2⟩,
    .. s.to_subring ⊓ t.to_subring }⟩

@[simp] lemma coe_inf (p p' : subfield K) : ((p ⊓ p' : subfield K) : set K) = p ∩ p' := rfl

@[simp] lemma mem_inf {p p' : subfield K} {x : K} : x ∈ p ⊓ p' ↔ x ∈ p ∧ x ∈ p' := iff.rfl

instance : has_Inf (subfield K) :=
⟨λ S,
  { inv_mem' := begin
      rintros x hx,
      apply subring.mem_Inf.mpr,
      rintro _ ⟨p, p_mem, rfl⟩,
      exact p.inv_mem (subring.mem_Inf.mp hx p.to_subring ⟨p, p_mem, rfl⟩),
    end,
    .. Inf (subfield.to_subring '' S) }⟩

@[simp, norm_cast] lemma coe_Inf (S : set (subfield K)) :
  ((Inf S : subfield K) : set K) = ⋂ s ∈ S, ↑s :=
show ((Inf (subfield.to_subring '' S) : subring K) : set K) = ⋂ s ∈ S, ↑s,
begin
  ext x,
  rw [subring.coe_Inf, set.mem_Inter, set.mem_Inter],
  exact ⟨λ h s s' ⟨s_mem, s'_eq⟩, h s.to_subring _ ⟨⟨s, s_mem, rfl⟩, s'_eq⟩,
         λ h s s' ⟨⟨s'', s''_mem, s_eq⟩, (s'_eq : ↑s = s')⟩,
           h s'' _ ⟨s''_mem, by simp [←s_eq, ← s'_eq]⟩⟩
end

lemma mem_Inf {S : set (subfield K)} {x : K} : x ∈ Inf S ↔ ∀ p ∈ S, x ∈ p :=
subring.mem_Inf.trans
  ⟨λ h p hp, h p.to_subring ⟨p, hp, rfl⟩,
   λ h p ⟨p', hp', p_eq⟩, p_eq ▸ h p' hp'⟩

@[simp] lemma Inf_to_subring (s : set (subfield K)) :
  (Inf s).to_subring = ⨅ t ∈ s, subfield.to_subring t :=
begin
  ext x,
  rw [mem_to_subring, mem_Inf],
  erw subring.mem_Inf,
  exact ⟨λ h p ⟨p', hp⟩, hp ▸ subring.mem_Inf.mpr (λ p ⟨hp', hp⟩, hp ▸ h _ hp'),
         λ h p hp, h p.to_subring ⟨p, subring.ext (λ x,
           ⟨λ hx, subring.mem_Inf.mp hx _ ⟨hp, rfl⟩,
            λ hx, subring.mem_Inf.mpr (λ p' ⟨hp, p'_eq⟩, p'_eq ▸ hx)⟩)⟩⟩
end

lemma is_glb_Inf (S : set (subfield K)) : is_glb S (Inf S) :=
begin
  refine is_glb.of_image (λ s t, show (s : set K) ≤ t ↔ s ≤ t, from coe_subset_coe) _,
  convert is_glb_binfi,
  exact coe_Inf _
end

/-- Subfields of a ring form a complete lattice. -/
instance : complete_lattice (subfield K) :=
{ top := ⊤,
  le_top := λ s x hx, trivial,
  inf := (⊓),
  inf_le_left := λ s t x, and.left,
  inf_le_right := λ s t x, and.right,
  le_inf := λ s t₁ t₂ h₁ h₂ x hx, ⟨h₁ hx, h₂ hx⟩,
  .. complete_lattice_of_Inf (subfield K) is_glb_Inf }

/-! # subfield closure of a subset -/

/-- The `subfield` generated by a set. -/
def closure (s : set K) : subfield K :=
{ carrier := { (x / y) | (x ∈ subring.closure s) (y ∈ subring.closure s) },
  zero_mem' := ⟨0, subring.zero_mem _, 1, subring.one_mem _, div_one _⟩,
  one_mem' := ⟨1, subring.one_mem _, 1, subring.one_mem _, div_one _⟩,
  neg_mem' := λ x ⟨y, hy, z, hz, x_eq⟩, ⟨-y, subring.neg_mem _ hy, z, hz, x_eq ▸ neg_div _ _⟩,
  inv_mem' := λ x ⟨y, hy, z, hz, x_eq⟩, ⟨z, hz, y, hy, x_eq ▸ inv_div.symm⟩,
  add_mem' := λ x y x_mem y_mem, begin
    obtain ⟨nx, hnx, dx, hdx, rfl⟩ := id x_mem,
    obtain ⟨ny, hny, dy, hdy, rfl⟩ := id y_mem,
    by_cases hx0 : dx = 0, { rwa [hx0, div_zero, zero_add] },
    by_cases hy0 : dy = 0, { rwa [hy0, div_zero, add_zero] },
    exact ⟨nx * dy + dx * ny,
          subring.add_mem _ (subring.mul_mem _ hnx hdy) (subring.mul_mem _ hdx hny),
          dx * dy, subring.mul_mem _ hdx hdy,
          (div_add_div nx ny hx0 hy0).symm⟩
  end,
  mul_mem' := λ x y x_mem y_mem, begin
    obtain ⟨nx, hnx, dx, hdx, rfl⟩ := id x_mem,
    obtain ⟨ny, hny, dy, hdy, rfl⟩ := id y_mem,
    exact ⟨nx * ny, subring.mul_mem _ hnx hny,
           dx * dy, subring.mul_mem _ hdx hdy,
           (div_mul_div _ _ _ _).symm⟩
  end }

lemma mem_closure_iff {s : set K} {x} :
  x ∈ closure s ↔ ∃ (y ∈ subring.closure s) (z ∈ subring.closure s), y / z = x := iff.rfl

lemma subring_closure_le (s : set K) : subring.closure s ≤ (closure s).to_subring :=
λ x hx, ⟨x, hx, 1, subring.one_mem _, div_one x⟩

/-- The subfield generated by a set includes the set. -/
@[simp] lemma subset_closure {s : set K} : s ⊆ closure s :=
set.subset.trans subring.subset_closure (subring_closure_le s)

lemma mem_closure {x : K} {s : set K} : x ∈ closure s ↔ ∀ S : subfield K, s ⊆ S → x ∈ S :=
⟨λ ⟨y, hy, z, hz, x_eq⟩ t le, x_eq ▸
  t.div_mem
    (subring.mem_closure.mp hy t.to_subring le)
    (subring.mem_closure.mp hz t.to_subring le),
  λ h, h (closure s) subset_closure⟩

/-- A subfield `t` includes `closure s` if and only if it includes `s`. -/
@[simp]
lemma closure_le {s : set K} {t : subfield K} : closure s ≤ t ↔ s ⊆ t :=
⟨set.subset.trans subset_closure, λ h x hx, mem_closure.mp hx t h⟩

/-- Subfield closure of a set is monotone in its argument: if `s ⊆ t`,
then `closure s ≤ closure t`. -/
lemma closure_mono ⦃s t : set K⦄ (h : s ⊆ t) : closure s ≤ closure t :=
closure_le.2 $ set.subset.trans h subset_closure

lemma closure_eq_of_le {s : set K} {t : subfield K} (h₁ : s ⊆ t) (h₂ : t ≤ closure s) :
  closure s = t :=
le_antisymm (closure_le.2 h₁) h₂

/-- An induction principle for closure membership. If `p` holds for `1`, and all elements
of `s`, and is preserved under addition, negation, and multiplication, then `p` holds for all elements
of the closure of `s`. -/
@[elab_as_eliminator]
lemma closure_induction {s : set K} {p : K → Prop} {x} (h : x ∈ closure s)
  (Hs : ∀ x ∈ s, p x) (H1 : p 1)
  (Hadd : ∀ x y, p x → p y → p (x + y))
  (Hneg : ∀ x, p x → p (-x))
  (Hinv : ∀ x, p x → p (x⁻¹))
  (Hmul : ∀ x y, p x → p y → p (x * y)) : p x :=
(@closure_le _ _ _ ⟨p, H1, Hmul,
  @add_neg_self K _ 1 ▸ Hadd _ _ H1 (Hneg _ H1), Hadd, Hneg, Hinv⟩).2 Hs h

variable (K)
/-- `closure` forms a Galois insertion with the coercion to set. -/
protected def gi : galois_insertion (@closure K _) coe :=
{ choice := λ s _, closure s,
  gc := λ s t, closure_le,
  le_l_u := λ s, subset_closure,
  choice_eq := λ s h, rfl }

variable {K}

/-- Closure of a subfield `S` equals `S`. -/
lemma closure_eq (s : subfield K) : closure (s : set K) = s := (subfield.gi K).l_u_eq s

@[simp] lemma closure_empty : closure (∅ : set K) = ⊥ := (subfield.gi K).gc.l_bot

@[simp] lemma closure_univ : closure (set.univ : set K) = ⊤ := @coe_top K _ ▸ closure_eq ⊤

lemma closure_union (s t : set K) : closure (s ∪ t) = closure s ⊔ closure t :=
(subfield.gi K).gc.l_sup

lemma closure_Union {ι} (s : ι → set K) : closure (⋃ i, s i) = ⨆ i, closure (s i) :=
(subfield.gi K).gc.l_supr

lemma closure_sUnion (s : set (set K)) : closure (⋃₀ s) = ⨆ t ∈ s, closure t :=
(subfield.gi K).gc.l_Sup

lemma map_sup (s t : subfield K) (f : K →+* L) : (s ⊔ t).map f = s.map f ⊔ t.map f :=
(gc_map_comap f).l_sup

lemma map_supr {ι : Sort*} (f : K →+* L) (s : ι → subfield K) :
  (supr s).map f = ⨆ i, (s i).map f :=
(gc_map_comap f).l_supr

lemma comap_inf (s t : subfield L) (f : K →+* L) : (s ⊓ t).comap f = s.comap f ⊓ t.comap f :=
(gc_map_comap f).u_inf

lemma comap_infi {ι : Sort*} (f : K →+* L) (s : ι → subfield L) :
  (infi s).comap f = ⨅ i, (s i).comap f :=
(gc_map_comap f).u_infi

@[simp] lemma map_bot (f : K →+* L) : (⊥ : subfield K).map f = ⊥ :=
(gc_map_comap f).l_bot

@[simp] lemma comap_top (f : K →+* L) : (⊤ : subfield L).comap f = ⊤ :=
(gc_map_comap f).u_top

/-- The underlying set of a non-empty directed Sup of subfields is just a union of the subfields.
  Note that this fails without the directedness assumption (the union of two subfields is
  typically not a subfield) -/
lemma mem_supr_of_directed {ι} [hι : nonempty ι] {S : ι → subfield K} (hS : directed (≤) S)
  {x : K} : x ∈ (⨆ i, S i) ↔ ∃ i, x ∈ S i :=
begin
  refine ⟨_, λ ⟨i, hi⟩, (le_def.1 $ le_supr S i) hi⟩,
  suffices : x ∈ closure (⋃ i, (S i : set K)) → ∃ i, x ∈ S i,
  by simpa only [closure_Union, closure_eq],
  refine λ hx, closure_induction hx (λ x, set.mem_Union.mp) _ _ _ _ _,
  { exact hι.elim (λ i, ⟨i, (S i).one_mem⟩) },
  { rintros x y ⟨i, hi⟩ ⟨j, hj⟩,
    obtain ⟨k, hki, hkj⟩ := hS i j,
    exact ⟨k, (S k).add_mem (hki hi) (hkj hj)⟩ },
  { rintros x ⟨i, hi⟩,
    exact ⟨i, (S i).neg_mem hi⟩ },
  { rintros x ⟨i, hi⟩,
    exact ⟨i, (S i).inv_mem hi⟩ },
  { rintros x y ⟨i, hi⟩ ⟨j, hj⟩,
    obtain ⟨k, hki, hkj⟩ := hS i j,
    exact ⟨k, (S k).mul_mem (hki hi) (hkj hj)⟩ }
end

lemma coe_supr_of_directed {ι} [hι : nonempty ι] {S : ι → subfield K} (hS : directed (≤) S) :
  ((⨆ i, S i : subfield K) : set K) = ⋃ i, ↑(S i) :=
set.ext $ λ x, by simp [mem_supr_of_directed hS]

lemma mem_Sup_of_directed_on {S : set (subfield K)} (Sne : S.nonempty)
  (hS : directed_on (≤) S) {x : K} :
  x ∈ Sup S ↔ ∃ s ∈ S, x ∈ s :=
begin
  haveI : nonempty S := Sne.to_subtype,
  simp only [Sup_eq_supr', mem_supr_of_directed hS.directed_coe, set_coe.exists, subtype.coe_mk]
end

lemma coe_Sup_of_directed_on {S : set (subfield K)} (Sne : S.nonempty) (hS : directed_on (≤) S) :
  (↑(Sup S) : set K) = ⋃ s ∈ S, ↑s :=
set.ext $ λ x, by simp [mem_Sup_of_directed_on Sne hS]

end subfield

namespace ring_hom

variables {s : subfield K}

open subfield

/-- Restrict the codomain of a ring homomorphism to a subfield that includes the range. -/
def cod_restrict_field (f : K →+* L)
  (s : subfield L) (h : ∀ x, f x ∈ s) : K →+* s :=
{ to_fun := λ x, ⟨f x, h x⟩,
  map_add' := λ x y, subtype.eq $ f.map_add x y,
  map_zero' := subtype.eq f.map_zero,
  map_mul' := λ x y, subtype.eq $ f.map_mul x y,
  map_one' := subtype.eq f.map_one }

/-- Restriction of a ring homomorphism to a subfield of the domain. -/
def restrict_field (f : K →+* L) (s : subfield K) : s →+* L := f.comp s.subtype

@[simp] lemma restrict_field_apply (f : K →+* L) (x : s) : f.restrict_field s x = f x := rfl

/-- Restriction of a ring homomorphism to its range interpreted as a subfield. -/
def range_restrict_field (f : K →+* L) : K →+* f.range :=
f.cod_restrict' f.range $ λ x, ⟨x, subfield.mem_top x, rfl⟩

@[simp] lemma coe_range_restrict_field (f : K →+* L) (x : K) :
  (f.range_restrict_field x : L) = f x := rfl

/-- The subfield of elements `x : R` such that `f x = g x`, i.e.,
the equalizer of f and g as a subfield of R -/
def eq_locus_field (f g : K →+* L) : subfield K :=
{ inv_mem' := λ x (hx : f x = g x), show f x⁻¹ = g x⁻¹, by rw [f.map_inv, g.map_inv, hx],
  carrier := {x | f x = g x}, .. (f : K →+* L).eq_locus g }

/-- If two ring homomorphisms are equal on a set, then they are equal on its subfield closure. -/
lemma eq_on_field_closure {f g : K →+* L} {s : set K} (h : set.eq_on f g s) :
  set.eq_on f g (closure s) :=
show closure s ≤ f.eq_locus_field g, from closure_le.2 h

lemma eq_of_eq_on_subfield_top {f g : K →+* L} (h : set.eq_on f g (⊤ : subfield K)) :
  f = g :=
ext $ λ x, h trivial

lemma eq_of_eq_on_of_field_closure_eq_top {s : set K} (hs : closure s = ⊤) {f g : K →+* L}
  (h : s.eq_on f g) : f = g :=
eq_of_eq_on_subfield_top $ hs ▸ eq_on_field_closure h

lemma field_closure_preimage_le (f : K →+* L) (s : set L) :
  closure (f ⁻¹' s) ≤ (closure s).comap f :=
closure_le.2 $ λ x hx, mem_coe.2 $ mem_comap.2 $ subset_closure hx

/-- The image under a ring homomorphism of the subfield generated by a set equals
the subfield generated by the image of the set. -/
lemma map_field_closure (f : K →+* L) (s : set K) :
  (closure s).map f = closure (f '' s) :=
le_antisymm
  (map_le_iff_le_comap.2 $ le_trans (closure_mono $ set.subset_preimage_image _ _)
    (field_closure_preimage_le _ _))
  (closure_le.2 $ set.image_subset _ subset_closure)

end ring_hom

namespace subfield

open ring_hom

/-- The ring homomorphism associated to an inclusion of subfields. -/
def inclusion {S T : subfield K} (h : S ≤ T) : S →+* T :=
S.subtype.cod_restrict_field _ (λ x, h x.2)

@[simp] lemma field_range_subtype (s : subfield K) : s.subtype.field_range = s :=
ext' $ (coe_srange _).trans subtype.range_coe

end subfield

namespace ring_equiv

variables {s t : subfield K}

/-- Makes the identity isomorphism from a proof two subfields of a multiplicative
    monoid are equal. -/
def subfield_congr (h : s = t) : s ≃+* t :=
{ map_mul' :=  λ _ _, rfl, map_add' := λ _ _, rfl, ..equiv.set_congr $ subfield.ext'_iff.1 h }

end ring_equiv

namespace subfield

variables {s : set K}

lemma closure_preimage_le (f : K →+* L) (s : set L) :
  closure (f ⁻¹' s) ≤ (closure s).comap f :=
closure_le.2 $ λ x hx, mem_coe.2 $ mem_comap.2 $ subset_closure hx

end subfield<|MERGE_RESOLUTION|>--- conflicted
+++ resolved
@@ -5,10 +5,7 @@
 -/
 
 import algebra.algebra.basic
-<<<<<<< HEAD
 import ring_theory.subring
-=======
->>>>>>> 85117294
 
 /-!
 # Subfields
