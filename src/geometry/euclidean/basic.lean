/-
Copyright (c) 2020 Joseph Myers. All rights reserved.
Released under Apache 2.0 license as described in the file LICENSE.
Author: Joseph Myers.
-/
import analysis.normed_space.inner_product
import algebra.quadratic_discriminant
import analysis.normed_space.add_torsor
import data.matrix.notation
import linear_algebra.affine_space.finite_dimensional
import tactic.fin_cases

noncomputable theory
open_locale big_operators
open_locale classical
open_locale real
open_locale real_inner_product_space

/-!
# Euclidean spaces

This file makes some definitions and proves very basic geometrical
results about real inner product spaces and Euclidean affine spaces.
Results about real inner product spaces that involve the norm and
inner product but not angles generally go in
`analysis.normed_space.inner_product`.  Results with longer
proofs or more geometrical content generally go in separate files.

## Main definitions

* `inner_product_geometry.angle` is the undirected angle between two
  vectors.

* `euclidean_geometry.angle`, with notation `∠`, is the undirected
  angle determined by three points.

* `euclidean_geometry.orthogonal_projection` is the orthogonal
  projection of a point onto an affine subspace.

* `euclidean_geometry.reflection` is the reflection of a point in an
  affine subspace.

## Implementation notes

To declare `P` as the type of points in a Euclidean affine space with
`V` as the type of vectors, use `[inner_product_space ℝ V] [metric_space P]
[normed_add_torsor V P]`.  This works better with `out_param` to make
`V` implicit in most cases than having a separate type alias for
Euclidean affine spaces.

Rather than requiring Euclidean affine spaces to be finite-dimensional
(as in the definition on Wikipedia), this is specified only for those
theorems that need it.

## References

* https://en.wikipedia.org/wiki/Euclidean_space

-/

namespace inner_product_geometry
/-!
### Geometrical results on real inner product spaces

This section develops some geometrical definitions and results on real
inner product spaces, where those definitions and results can most
conveniently be developed in terms of vectors and then used to deduce
corresponding results for Euclidean affine spaces.
-/

variables {V : Type*} [inner_product_space ℝ V]

/-- The undirected angle between two vectors. If either vector is 0,
this is π/2. -/
def angle (x y : V) : ℝ := real.arccos (inner x y / (∥x∥ * ∥y∥))

/-- The cosine of the angle between two vectors. -/
lemma cos_angle (x y : V) : real.cos (angle x y) = inner x y / (∥x∥ * ∥y∥) :=
real.cos_arccos (abs_le.mp (abs_real_inner_div_norm_mul_norm_le_one x y)).1
                (abs_le.mp (abs_real_inner_div_norm_mul_norm_le_one x y)).2

/-- The angle between two vectors does not depend on their order. -/
lemma angle_comm (x y : V) : angle x y = angle y x :=
begin
  unfold angle,
  rw [real_inner_comm, mul_comm]
end

/-- The angle between the negation of two vectors. -/
@[simp] lemma angle_neg_neg (x y : V) : angle (-x) (-y) = angle x y :=
begin
  unfold angle,
  rw [inner_neg_neg, norm_neg, norm_neg]
end

/-- The angle between two vectors is nonnegative. -/
lemma angle_nonneg (x y : V) : 0 ≤ angle x y :=
real.arccos_nonneg _

/-- The angle between two vectors is at most π. -/
lemma angle_le_pi (x y : V) : angle x y ≤ π :=
real.arccos_le_pi _

/-- The angle between a vector and the negation of another vector. -/
lemma angle_neg_right (x y : V) : angle x (-y) = π - angle x y :=
begin
  unfold angle,
  rw [←real.arccos_neg, norm_neg, inner_neg_right, neg_div]
end

/-- The angle between the negation of a vector and another vector. -/
lemma angle_neg_left (x y : V) : angle (-x) y = π - angle x y :=
by rw [←angle_neg_neg, neg_neg, angle_neg_right]

/-- The angle between the zero vector and a vector. -/
@[simp] lemma angle_zero_left (x : V) : angle 0 x = π / 2 :=
begin
  unfold angle,
  rw [inner_zero_left, zero_div, real.arccos_zero]
end

/-- The angle between a vector and the zero vector. -/
@[simp] lemma angle_zero_right (x : V) : angle x 0 = π / 2 :=
begin
  unfold angle,
  rw [inner_zero_right, zero_div, real.arccos_zero]
end

/-- The angle between a nonzero vector and itself. -/
@[simp] lemma angle_self {x : V} (hx : x ≠ 0) : angle x x = 0 :=
begin
  unfold angle,
  rw [←real_inner_self_eq_norm_square, div_self (λ h, hx (inner_self_eq_zero.1 h)),
      real.arccos_one]
end

/-- The angle between a nonzero vector and its negation. -/
@[simp] lemma angle_self_neg_of_nonzero {x : V} (hx : x ≠ 0) : angle x (-x) = π :=
by rw [angle_neg_right, angle_self hx, sub_zero]

/-- The angle between the negation of a nonzero vector and that
vector. -/
@[simp] lemma angle_neg_self_of_nonzero {x : V} (hx : x ≠ 0) : angle (-x) x = π :=
by rw [angle_comm, angle_self_neg_of_nonzero hx]

/-- The angle between a vector and a positive multiple of a vector. -/
@[simp] lemma angle_smul_right_of_pos (x y : V) {r : ℝ} (hr : 0 < r) :
  angle x (r • y) = angle x y :=
begin
  unfold angle,
  rw [inner_smul_right, norm_smul, real.norm_eq_abs, abs_of_nonneg (le_of_lt hr), ←mul_assoc,
      mul_comm _ r, mul_assoc, mul_div_mul_left _ _ (ne_of_gt hr)]
end

/-- The angle between a positive multiple of a vector and a vector. -/
@[simp] lemma angle_smul_left_of_pos (x y : V) {r : ℝ} (hr : 0 < r) :
  angle (r • x) y = angle x y :=
by rw [angle_comm, angle_smul_right_of_pos y x hr, angle_comm]

/-- The angle between a vector and a negative multiple of a vector. -/
@[simp] lemma angle_smul_right_of_neg (x y : V) {r : ℝ} (hr : r < 0) :
  angle x (r • y) = angle x (-y) :=
by rw [←neg_neg r, neg_smul, angle_neg_right, angle_smul_right_of_pos x y (neg_pos_of_neg hr),
       angle_neg_right]

/-- The angle between a negative multiple of a vector and a vector. -/
@[simp] lemma angle_smul_left_of_neg (x y : V) {r : ℝ} (hr : r < 0) :
  angle (r • x) y = angle (-x) y :=
by rw [angle_comm, angle_smul_right_of_neg y x hr, angle_comm]

/-- The cosine of the angle between two vectors, multiplied by the
product of their norms. -/
lemma cos_angle_mul_norm_mul_norm (x y : V) : real.cos (angle x y) * (∥x∥ * ∥y∥) = inner x y :=
begin
  rw cos_angle,
  by_cases h : (∥x∥ * ∥y∥) = 0,
  { rw [h, mul_zero],
    cases eq_zero_or_eq_zero_of_mul_eq_zero h with hx hy,
    { rw norm_eq_zero at hx,
      rw [hx, inner_zero_left] },
    { rw norm_eq_zero at hy,
      rw [hy, inner_zero_right] } },
  { exact div_mul_cancel _ h }
end

/-- The sine of the angle between two vectors, multiplied by the
product of their norms. -/
lemma sin_angle_mul_norm_mul_norm (x y : V) : real.sin (angle x y) * (∥x∥ * ∥y∥) =
    real.sqrt (inner x x * inner y y - inner x y * inner x y) :=
begin
  unfold angle,
  rw [real.sin_arccos (abs_le.mp (abs_real_inner_div_norm_mul_norm_le_one x y)).1
                      (abs_le.mp (abs_real_inner_div_norm_mul_norm_le_one x y)).2,
      ←real.sqrt_mul_self (mul_nonneg (norm_nonneg x) (norm_nonneg y)),
      ←real.sqrt_mul' _ (mul_self_nonneg _), pow_two,
      real.sqrt_mul_self (mul_nonneg (norm_nonneg x) (norm_nonneg y)), real_inner_self_eq_norm_square,
      real_inner_self_eq_norm_square],
  by_cases h : (∥x∥ * ∥y∥) = 0,
  { rw [(show ∥x∥ * ∥x∥ * (∥y∥ * ∥y∥) = (∥x∥ * ∥y∥) * (∥x∥ * ∥y∥), by ring), h, mul_zero, mul_zero,
        zero_sub],
    cases eq_zero_or_eq_zero_of_mul_eq_zero h with hx hy,
    { rw norm_eq_zero at hx,
      rw [hx, inner_zero_left, zero_mul, neg_zero] },
    { rw norm_eq_zero at hy,
      rw [hy, inner_zero_right, zero_mul, neg_zero] } },
  { field_simp [h],
    ring }
end

/-- The angle between two vectors is zero if and only if they are
nonzero and one is a positive multiple of the other. -/
lemma angle_eq_zero_iff (x y : V) : angle x y = 0 ↔ (x ≠ 0 ∧ ∃ (r : ℝ), 0 < r ∧ y = r • x) :=
begin
  unfold angle,
  rw [←real_inner_div_norm_mul_norm_eq_one_iff, ←real.arccos_one],
  split,
  { intro h,
    exact real.arccos_inj (abs_le.mp (abs_real_inner_div_norm_mul_norm_le_one x y)).1
                          (abs_le.mp (abs_real_inner_div_norm_mul_norm_le_one x y)).2
                          (by norm_num)
                          (by norm_num)
                          h },
  { intro h,
    rw h }
end

/-- The angle between two vectors is π if and only if they are nonzero
and one is a negative multiple of the other. -/
lemma angle_eq_pi_iff (x y : V) : angle x y = π ↔ (x ≠ 0 ∧ ∃ (r : ℝ), r < 0 ∧ y = r • x) :=
begin
  unfold angle,
  rw [←real_inner_div_norm_mul_norm_eq_neg_one_iff, ←real.arccos_neg_one],
  split,
  { intro h,
    exact real.arccos_inj (abs_le.mp (abs_real_inner_div_norm_mul_norm_le_one x y)).1
                          (abs_le.mp (abs_real_inner_div_norm_mul_norm_le_one x y)).2
                          (by norm_num)
                          (by norm_num)
                          h },
  { intro h,
    rw h }
end

/-- If the angle between two vectors is π, the angles between those
vectors and a third vector add to π. -/
lemma angle_add_angle_eq_pi_of_angle_eq_pi {x y : V} (z : V) (h : angle x y = π) :
  angle x z + angle y z = π :=
begin
  rw angle_eq_pi_iff at h,
  rcases h with ⟨hx, ⟨r, ⟨hr, hxy⟩⟩⟩,
  rw [hxy, angle_smul_left_of_neg x z hr, angle_neg_left,
      add_sub_cancel'_right]
end

/-- Two vectors have inner product 0 if and only if the angle between
them is π/2. -/
lemma inner_eq_zero_iff_angle_eq_pi_div_two (x y : V) : ⟪x, y⟫ = 0 ↔ angle x y = π / 2 :=
begin
  split,
  { intro h,
    unfold angle,
    rw [h, zero_div, real.arccos_zero] },
  { intro h,
    unfold angle at h,
    rw ←real.arccos_zero at h,
    have h2 : inner x y / (∥x∥ * ∥y∥) = 0 :=
      real.arccos_inj (abs_le.mp (abs_real_inner_div_norm_mul_norm_le_one x y)).1
                      (abs_le.mp (abs_real_inner_div_norm_mul_norm_le_one x y)).2
                      (by norm_num)
                      (by norm_num)
                      h,
    by_cases h : (∥x∥ * ∥y∥) = 0,
    { cases eq_zero_or_eq_zero_of_mul_eq_zero h with hx hy,
      { rw norm_eq_zero at hx,
        rw [hx, inner_zero_left] },
      { rw norm_eq_zero at hy,
        rw [hy, inner_zero_right] } },
    { simpa [h, div_eq_zero_iff] using h2 } },
end

end inner_product_geometry

namespace euclidean_geometry
/-!
### Geometrical results on Euclidean affine spaces

This section develops some geometrical definitions and results on
Euclidean affine spaces.
-/
open inner_product_geometry

variables {V : Type*} {P : Type*} [inner_product_space ℝ V] [metric_space P]
    [normed_add_torsor V P]
local notation `⟪`x`, `y`⟫` := @inner ℝ V _ x y
include V

/-- The undirected angle at `p2` between the line segments to `p1` and
`p3`. If either of those points equals `p2`, this is π/2. Use
`open_locale euclidean_geometry` to access the `∠ p1 p2 p3`
notation. -/
def angle (p1 p2 p3 : P) : ℝ := angle (p1 -ᵥ p2 : V) (p3 -ᵥ p2)

localized "notation `∠` := euclidean_geometry.angle" in euclidean_geometry

/-- The angle at a point does not depend on the order of the other two
points. -/
lemma angle_comm (p1 p2 p3 : P) : ∠ p1 p2 p3 = ∠ p3 p2 p1 :=
angle_comm _ _

/-- The angle at a point is nonnegative. -/
lemma angle_nonneg (p1 p2 p3 : P) : 0 ≤ ∠ p1 p2 p3 :=
angle_nonneg _ _

/-- The angle at a point is at most π. -/
lemma angle_le_pi (p1 p2 p3 : P) : ∠ p1 p2 p3 ≤ π :=
angle_le_pi _ _

/-- The angle ∠AAB at a point. -/
lemma angle_eq_left (p1 p2 : P) : ∠ p1 p1 p2 = π / 2 :=
begin
  unfold angle,
  rw vsub_self,
  exact angle_zero_left _
end

/-- The angle ∠ABB at a point. -/
lemma angle_eq_right (p1 p2 : P) : ∠ p1 p2 p2 = π / 2 :=
by rw [angle_comm, angle_eq_left]

/-- The angle ∠ABA at a point. -/
lemma angle_eq_of_ne {p1 p2 : P} (h : p1 ≠ p2) : ∠ p1 p2 p1 = 0 :=
angle_self (λ he, h (vsub_eq_zero_iff_eq.1 he))

/-- If the angle ∠ABC at a point is π, the angle ∠BAC is 0. -/
lemma angle_eq_zero_of_angle_eq_pi_left {p1 p2 p3 : P} (h : ∠ p1 p2 p3 = π) :
  ∠ p2 p1 p3 = 0 :=
begin
  unfold angle at h,
  rw angle_eq_pi_iff at h,
  rcases h with ⟨hp1p2, ⟨r, ⟨hr, hpr⟩⟩⟩,
  unfold angle,
  rw angle_eq_zero_iff,
  rw [←neg_vsub_eq_vsub_rev, neg_ne_zero] at hp1p2,
  use [hp1p2, -r + 1, add_pos (neg_pos_of_neg hr) zero_lt_one],
  rw [add_smul, ←neg_vsub_eq_vsub_rev p1 p2, smul_neg],
  simp [←hpr]
end

/-- If the angle ∠ABC at a point is π, the angle ∠BCA is 0. -/
lemma angle_eq_zero_of_angle_eq_pi_right {p1 p2 p3 : P} (h : ∠ p1 p2 p3 = π) :
  ∠ p2 p3 p1 = 0 :=
begin
  rw angle_comm at h,
  exact angle_eq_zero_of_angle_eq_pi_left h
end

/-- If ∠BCD = π, then ∠ABC = ∠ABD. -/
lemma angle_eq_angle_of_angle_eq_pi (p1 : P) {p2 p3 p4 : P} (h : ∠ p2 p3 p4 = π) :
  ∠ p1 p2 p3 = ∠ p1 p2 p4 :=
begin
  unfold angle at h,
  rw angle_eq_pi_iff at h,
  rcases h with ⟨hp2p3, ⟨r, ⟨hr, hpr⟩⟩⟩,
  unfold angle,
  symmetry,
  convert angle_smul_right_of_pos _ _ (add_pos (neg_pos_of_neg hr) zero_lt_one),
  rw [add_smul, ←neg_vsub_eq_vsub_rev p2 p3, smul_neg],
  simp [←hpr]
end

/-- If ∠BCD = π, then ∠ACB + ∠ACD = π. -/
lemma angle_add_angle_eq_pi_of_angle_eq_pi (p1 : P) {p2 p3 p4 : P} (h : ∠ p2 p3 p4 = π) :
  ∠ p1 p3 p2 + ∠ p1 p3 p4 = π :=
begin
  unfold angle at h,
  rw [angle_comm p1 p3 p2, angle_comm p1 p3 p4],
  unfold angle,
  exact angle_add_angle_eq_pi_of_angle_eq_pi _ h
end

/-- The inner product of two vectors given with `weighted_vsub`, in
terms of the pairwise distances. -/
lemma inner_weighted_vsub {ι₁ : Type*} {s₁ : finset ι₁} {w₁ : ι₁ → ℝ} (p₁ : ι₁ → P)
    (h₁ : ∑ i in s₁, w₁ i = 0) {ι₂ : Type*} {s₂ : finset ι₂} {w₂ : ι₂ → ℝ} (p₂ : ι₂ → P)
    (h₂ : ∑ i in s₂, w₂ i = 0) :
  inner (s₁.weighted_vsub p₁ w₁) (s₂.weighted_vsub p₂ w₂) =
    (-∑ i₁ in s₁, ∑ i₂ in s₂,
      w₁ i₁ * w₂ i₂ * (dist (p₁ i₁) (p₂ i₂) * dist (p₁ i₁) (p₂ i₂))) / 2 :=
begin
  rw [finset.weighted_vsub_apply, finset.weighted_vsub_apply,
      inner_sum_smul_sum_smul_of_sum_eq_zero _ h₁ _ h₂],
  simp_rw [vsub_sub_vsub_cancel_right],
  rcongr i₁ i₂; rw dist_eq_norm_vsub V (p₁ i₁) (p₂ i₂)
end

/-- The distance between two points given with `affine_combination`,
in terms of the pairwise distances between the points in that
combination. -/
lemma dist_affine_combination {ι : Type*} {s : finset ι} {w₁ w₂ : ι → ℝ} (p : ι → P)
    (h₁ : ∑ i in s, w₁ i = 1) (h₂ : ∑ i in s, w₂ i = 1) :
  dist (s.affine_combination p w₁) (s.affine_combination p w₂) *
    dist (s.affine_combination p w₁) (s.affine_combination p w₂) =
    (-∑ i₁ in s, ∑ i₂ in s,
      (w₁ - w₂) i₁ * (w₁ - w₂) i₂ * (dist (p i₁) (p i₂) * dist (p i₁) (p i₂))) / 2 :=
begin
  rw [dist_eq_norm_vsub V (s.affine_combination p w₁) (s.affine_combination p w₂),
      ←inner_self_eq_norm_square, finset.affine_combination_vsub],
  have h : ∑ i in s, (w₁ - w₂) i = 0,
  { simp_rw [pi.sub_apply, finset.sum_sub_distrib, h₁, h₂, sub_self] },
  exact inner_weighted_vsub p h p h
end

/-- Suppose that `c₁` is equidistant from `p₁` and `p₂`, and the same
applies to `c₂`.  Then the vector between `c₁` and `c₂` is orthogonal
to that between `p₁` and `p₂`.  (In two dimensions, this says that the
diagonals of a kite are orthogonal.) -/
lemma inner_vsub_vsub_of_dist_eq_of_dist_eq {c₁ c₂ p₁ p₂ : P} (hc₁ : dist p₁ c₁ = dist p₂ c₁)
  (hc₂ : dist p₁ c₂ = dist p₂ c₂) : ⟪c₂ -ᵥ c₁, p₂ -ᵥ p₁⟫ = 0 :=
begin
  have h : ⟪(c₂ -ᵥ c₁) + (c₂ -ᵥ c₁), p₂ -ᵥ p₁⟫ = 0,
  { conv_lhs { congr, congr, rw ←vsub_sub_vsub_cancel_right c₂ c₁ p₁,
               skip, rw ←vsub_sub_vsub_cancel_right c₂ c₁ p₂ },
    rw [←add_sub_comm, inner_sub_left],
    conv_lhs { congr, rw ←vsub_sub_vsub_cancel_right p₂ p₁ c₂,
               skip, rw ←vsub_sub_vsub_cancel_right p₂ p₁ c₁ },
    rw [dist_comm p₁, dist_comm p₂, dist_eq_norm_vsub V _ p₁,
        dist_eq_norm_vsub V _ p₂, ←real_inner_add_sub_eq_zero_iff] at hc₁ hc₂,
    simp_rw [←neg_vsub_eq_vsub_rev c₁, ←neg_vsub_eq_vsub_rev c₂, sub_neg_eq_add,
             neg_add_eq_sub, hc₁, hc₂, sub_zero] },
  simpa [inner_add_left, ←mul_two, (by norm_num : (2 : ℝ) ≠ 0)] using h
end

/-- The squared distance between points on a line (expressed as a
multiple of a fixed vector added to a point) and another point,
expressed as a quadratic. -/
lemma dist_smul_vadd_square (r : ℝ) (v : V) (p₁ p₂ : P) :
  dist (r • v +ᵥ p₁) p₂ * dist (r • v +ᵥ p₁) p₂ =
    ⟪v, v⟫ * r * r + 2 * ⟪v, p₁ -ᵥ p₂⟫ * r + ⟪p₁ -ᵥ p₂, p₁ -ᵥ p₂⟫ :=
begin
  rw [dist_eq_norm_vsub V _ p₂, ←real_inner_self_eq_norm_square, vadd_vsub_assoc, real_inner_add_add_self,
      real_inner_smul_left, real_inner_smul_left, real_inner_smul_right],
  ring
end

/-- The condition for two points on a line to be equidistant from
another point. -/
lemma dist_smul_vadd_eq_dist {v : V} (p₁ p₂ : P) (hv : v ≠ 0) (r : ℝ) :
  dist (r • v +ᵥ p₁) p₂ = dist p₁ p₂ ↔ (r = 0 ∨ r = -2 * ⟪v, p₁ -ᵥ p₂⟫ / ⟪v, v⟫) :=
begin
  conv_lhs { rw [←mul_self_inj_of_nonneg dist_nonneg dist_nonneg, dist_smul_vadd_square,
                 ←sub_eq_zero_iff_eq, add_sub_assoc, dist_eq_norm_vsub V p₁ p₂,
                 ←real_inner_self_eq_norm_square, sub_self] },
  have hvi : ⟪v, v⟫ ≠ 0, by simpa using hv,
  have hd : discrim ⟪v, v⟫ (2 * ⟪v, p₁ -ᵥ p₂⟫) 0 =
    (2 * inner v (p₁ -ᵥ p₂)) * (2 * inner v (p₁ -ᵥ p₂)),
  { rw discrim, ring },
  rw [quadratic_eq_zero_iff hvi hd, add_left_neg, zero_div, neg_mul_eq_neg_mul,
      ←mul_sub_right_distrib, sub_eq_add_neg, ←mul_two, mul_assoc, mul_div_assoc,
      mul_div_mul_left, mul_div_assoc],
  norm_num
end

open affine_subspace finite_dimensional

/-- Distances `r₁` `r₂` of `p` from two different points `c₁` `c₂` determine at
most two points `p₁` `p₂` in a two-dimensional subspace containing those points
(two circles intersect in at most two points). -/
lemma eq_of_dist_eq_of_dist_eq_of_mem_of_findim_eq_two {s : affine_subspace ℝ P}
  [finite_dimensional ℝ s.direction] (hd : findim ℝ s.direction = 2) {c₁ c₂ p₁ p₂ p : P}
  (hc₁s : c₁ ∈ s) (hc₂s : c₂ ∈ s) (hp₁s : p₁ ∈ s) (hp₂s : p₂ ∈ s) (hps : p ∈ s) {r₁ r₂ : ℝ}
  (hc : c₁ ≠ c₂) (hp : p₁ ≠ p₂) (hp₁c₁ : dist p₁ c₁ = r₁) (hp₂c₁ : dist p₂ c₁ = r₁)
  (hpc₁ : dist p c₁ = r₁) (hp₁c₂ : dist p₁ c₂ = r₂) (hp₂c₂ : dist p₂ c₂ = r₂)
  (hpc₂ : dist p c₂ = r₂) : p = p₁ ∨ p = p₂ :=
begin
  have ho : ⟪c₂ -ᵥ c₁, p₂ -ᵥ p₁⟫ = 0 :=
    inner_vsub_vsub_of_dist_eq_of_dist_eq (by cc) (by cc),
  have hop : ⟪c₂ -ᵥ c₁, p -ᵥ p₁⟫ = 0 :=
    inner_vsub_vsub_of_dist_eq_of_dist_eq (by cc) (by cc),
  let b : fin 2 → V := ![c₂ -ᵥ c₁, p₂ -ᵥ p₁],
  have hb : linear_independent ℝ b,
  { refine linear_independent_of_ne_zero_of_inner_eq_zero _ _,
    { intro i,
      fin_cases i; simp [b, hc.symm, hp.symm] },
    { intros i j hij,
      fin_cases i; fin_cases j; try { exact false.elim (hij rfl) },
      { exact ho },
      { rw real_inner_comm, exact ho } } },
  have hbs : submodule.span ℝ (set.range b) = s.direction,
  { refine eq_of_le_of_findim_eq _ _,
    { rw [submodule.span_le, set.range_subset_iff],
      intro i,
      fin_cases i,
      { exact vsub_mem_direction hc₂s hc₁s },
      { exact vsub_mem_direction hp₂s hp₁s } },
    { rw [findim_span_eq_card hb, fintype.card_fin, hd] } },
  have hv : ∀ v ∈ s.direction, ∃ t₁ t₂ : ℝ, v = t₁ • (c₂ -ᵥ c₁) + t₂ • (p₂ -ᵥ p₁),
  { intros v hv,
    have hr : set.range b = {c₂ -ᵥ c₁, p₂ -ᵥ p₁},
    { have hu : (finset.univ : finset (fin 2)) = {0, 1}, by dec_trivial,
      rw [←fintype.coe_image_univ, hu],
      simp,
      refl },
    rw [←hbs, hr, submodule.mem_span_insert] at hv,
    rcases hv with ⟨t₁, v', hv', hv⟩,
    rw submodule.mem_span_singleton at hv',
    rcases hv' with ⟨t₂, rfl⟩,
    exact ⟨t₁, t₂, hv⟩ },
  rcases hv (p -ᵥ p₁) (vsub_mem_direction hps hp₁s) with ⟨t₁, t₂, hpt⟩,
  simp only [hpt, inner_add_right, inner_smul_right, ho, mul_zero, add_zero, mul_eq_zero,
             inner_self_eq_zero, vsub_eq_zero_iff_eq, hc.symm, or_false] at hop,
  rw [hop, zero_smul, zero_add, ←eq_vadd_iff_vsub_eq] at hpt,
  subst hpt,
  have hp' : (p₂ -ᵥ p₁ : V) ≠ 0, { simp [hp.symm] },
  have hp₂ : dist ((1 : ℝ) • (p₂ -ᵥ p₁) +ᵥ p₁) c₁ = r₁, { simp [hp₂c₁] },
  rw [←hp₁c₁, dist_smul_vadd_eq_dist _ _ hp'] at hpc₁ hp₂,
  simp only [one_ne_zero, false_or] at hp₂,
  rw hp₂.symm at hpc₁,
  cases hpc₁; simp [hpc₁]
end

/-- Distances `r₁` `r₂` of `p` from two different points `c₁` `c₂` determine at
most two points `p₁` `p₂` in two-dimensional space (two circles intersect in at
most two points). -/
lemma eq_of_dist_eq_of_dist_eq_of_findim_eq_two [finite_dimensional ℝ V] (hd : findim ℝ V = 2)
  {c₁ c₂ p₁ p₂ p : P} {r₁ r₂ : ℝ} (hc : c₁ ≠ c₂) (hp : p₁ ≠ p₂) (hp₁c₁ : dist p₁ c₁ = r₁)
  (hp₂c₁ : dist p₂ c₁ = r₁) (hpc₁ : dist p c₁ = r₁) (hp₁c₂ : dist p₁ c₂ = r₂)
  (hp₂c₂ : dist p₂ c₂ = r₂) (hpc₂ : dist p c₂ = r₂) : p = p₁ ∨ p = p₂ :=
begin
  have hd' : findim ℝ (⊤ : affine_subspace ℝ P).direction = 2,
  { rw [direction_top, findim_top],
    exact hd },
  exact eq_of_dist_eq_of_dist_eq_of_mem_of_findim_eq_two hd'
    (mem_top ℝ V _) (mem_top ℝ V _) (mem_top ℝ V _) (mem_top ℝ V _) (mem_top ℝ V _)
    hc hp hp₁c₁ hp₂c₁ hpc₁ hp₁c₂ hp₂c₂ hpc₂
end

variables {V}

/-- The orthogonal projection of a point onto a nonempty affine
subspace, whose direction is complete, as an unbundled function.  This
definition is only intended for use in setting up the bundled version
`orthogonal_projection` and should not be used once that is
defined. -/
def orthogonal_projection_fn (s : affine_subspace ℝ P) [nonempty s] [complete_space s.direction]
  (p : P) : P :=
classical.some $ inter_eq_singleton_of_nonempty_of_is_compl
  (nonempty_subtype.mp ‹_›)
  (mk'_nonempty p s.direction.orthogonal)
  begin
    convert submodule.is_compl_orthogonal_of_is_complete (complete_space_coe_iff_is_complete.mp ‹_›),
    exact direction_mk' p s.direction.orthogonal
  end

/-- The intersection of the subspace and the orthogonal subspace
through the given point is the `orthogonal_projection_fn` of that
point onto the subspace.  This lemma is only intended for use in
setting up the bundled version and should not be used once that is
defined. -/
lemma inter_eq_singleton_orthogonal_projection_fn {s : affine_subspace ℝ P} [nonempty s]
  [complete_space s.direction] (p : P) :
  (s : set P) ∩ (mk' p s.direction.orthogonal) = {orthogonal_projection_fn s p} :=
classical.some_spec $ inter_eq_singleton_of_nonempty_of_is_compl
  (nonempty_subtype.mp ‹_›)
  (mk'_nonempty p s.direction.orthogonal)
  begin
    convert submodule.is_compl_orthogonal_of_is_complete (complete_space_coe_iff_is_complete.mp ‹_›),
    exact direction_mk' p s.direction.orthogonal
  end

/-- The `orthogonal_projection_fn` lies in the given subspace.  This
lemma is only intended for use in setting up the bundled version and
should not be used once that is defined. -/
lemma orthogonal_projection_fn_mem {s : affine_subspace ℝ P} [nonempty s]
  [complete_space s.direction] (p : P) : orthogonal_projection_fn s p ∈ s :=
begin
  rw [←mem_coe, ←set.singleton_subset_iff, ←inter_eq_singleton_orthogonal_projection_fn],
  exact set.inter_subset_left _ _
end

/-- The `orthogonal_projection_fn` lies in the orthogonal
subspace.  This lemma is only intended for use in setting up the
bundled version and should not be used once that is defined. -/
lemma orthogonal_projection_fn_mem_orthogonal {s : affine_subspace ℝ P} [nonempty s]
  [complete_space s.direction] (p : P) :
  orthogonal_projection_fn s p ∈ mk' p s.direction.orthogonal :=
begin
  rw [←mem_coe, ←set.singleton_subset_iff, ←inter_eq_singleton_orthogonal_projection_fn],
  exact set.inter_subset_right _ _
end

/-- Subtracting `p` from its `orthogonal_projection_fn` produces a
result in the orthogonal direction.  This lemma is only intended for
use in setting up the bundled version and should not be used once that
is defined. -/
lemma orthogonal_projection_fn_vsub_mem_direction_orthogonal {s : affine_subspace ℝ P} [nonempty s]
  [complete_space s.direction] (p : P) :
  orthogonal_projection_fn s p -ᵥ p ∈ s.direction.orthogonal :=
direction_mk' p s.direction.orthogonal ▸
  vsub_mem_direction (orthogonal_projection_fn_mem_orthogonal p) (self_mem_mk' _ _)

/-- The orthogonal projection of a point onto a nonempty affine
subspace, whose direction is complete. The corresponding linear map
(mapping a vector to the difference between the projections of two
points whose difference is that vector) is the `orthogonal_projection`
for real inner product spaces, onto the direction of the affine
<<<<<<< HEAD
subspace being projected onto. For most purposes,
`orthogonal_projection`, which removes the `nonempty` and
`is_complete` hypotheses and is the identity map when either of those
hypotheses fails, should be used instead. -/
def orthogonal_projection_of_nonempty_of_complete {s : affine_subspace ℝ P}
  (hn : (s : set P).nonempty) (hc : is_complete (s.direction : set V)) : P →ᵃ[ℝ] P :=
{ to_fun := orthogonal_projection_fn hn hc,
  linear := s.direction.subtype.comp (orthogonal_projection s.direction),
  map_vadd' := λ p v, begin
    have hs : ((orthogonal_projection s.direction) v : V) +ᵥ orthogonal_projection_fn hn hc p ∈ s :=
      vadd_mem_of_mem_direction (orthogonal_projection s.direction v).2
                                (orthogonal_projection_fn_mem hn hc p),
    have ho : ((orthogonal_projection s.direction) v : V) +ᵥ orthogonal_projection_fn hn hc p ∈
=======
subspace being projected onto. -/
def orthogonal_projection (s : affine_subspace ℝ P) [nonempty s] [complete_space s.direction] :
  P →ᵃ[ℝ] s :=
{ to_fun := λ p, ⟨orthogonal_projection_fn s p, orthogonal_projection_fn_mem p⟩,
  linear := orthogonal_projection s.direction,
  map_vadd' := λ p v, begin
    have hs : ((orthogonal_projection s.direction) v : V) +ᵥ orthogonal_projection_fn s p ∈ s :=
      vadd_mem_of_mem_direction (orthogonal_projection s.direction v).2
                                (orthogonal_projection_fn_mem p),
    have ho : ((orthogonal_projection s.direction) v : V) +ᵥ orthogonal_projection_fn s p ∈
>>>>>>> 8c8e0262
      mk' (v +ᵥ p) s.direction.orthogonal,
    { rw [←vsub_right_mem_direction_iff_mem (self_mem_mk' _ _) _, direction_mk',
          vsub_vadd_eq_vsub_sub, vadd_vsub_assoc, add_comm, add_sub_assoc],
      refine submodule.add_mem _ (orthogonal_projection_fn_vsub_mem_direction_orthogonal p) _,
      rw submodule.mem_orthogonal',
      intros w hw,
<<<<<<< HEAD
      rw [←neg_sub, inner_neg_left, orthogonal_projection_inner_eq_zero hc _ w hw, neg_zero], },
    have hm : ((orthogonal_projection s.direction) v : V) +ᵥ orthogonal_projection_fn hn hc p ∈
      ({orthogonal_projection_fn hn hc (v +ᵥ p)} : set P),
    { rw ←inter_eq_singleton_orthogonal_projection_fn hn hc (v +ᵥ p),
=======
      rw [←neg_sub, inner_neg_left, orthogonal_projection_inner_eq_zero _ w hw, neg_zero], },
    have hm : ((orthogonal_projection s.direction) v : V) +ᵥ orthogonal_projection_fn s p ∈
      ({orthogonal_projection_fn s (v +ᵥ p)} : set P),
    { rw ←inter_eq_singleton_orthogonal_projection_fn (v +ᵥ p),
>>>>>>> 8c8e0262
      exact set.mem_inter hs ho },
    rw set.mem_singleton_iff at hm,
    ext,
    exact hm.symm
  end }

@[simp] lemma orthogonal_projection_fn_eq {s : affine_subspace ℝ P} [nonempty s]
  [complete_space s.direction] (p : P) :
  orthogonal_projection_fn s p = orthogonal_projection s p :=
rfl

/-- The linear map corresponding to `orthogonal_projection`. -/
<<<<<<< HEAD
@[simp] lemma orthogonal_projection_linear {s : affine_subspace ℝ P} (hn : (s : set P).nonempty)
  (hc : is_complete (s.direction : set V)) :
  (orthogonal_projection s).linear = s.direction.subtype.comp (_root_.orthogonal_projection s.direction) :=
begin
 rw [orthogonal_projection_def, dif_pos (and.intro hn hc)],
  refl,
end

@[simp] lemma orthogonal_projection_of_nonempty_of_complete_eq {s : affine_subspace ℝ P}
  (hn : (s : set P).nonempty) (hc : is_complete (s.direction : set V)) (p : P) :
  orthogonal_projection_of_nonempty_of_complete hn hc p = orthogonal_projection s p :=
by rw [orthogonal_projection_def, dif_pos (and.intro hn hc)]
=======
@[simp] lemma orthogonal_projection_linear {s : affine_subspace ℝ P} [nonempty s]
  [complete_space s.direction] :
  (orthogonal_projection s).linear = _root_.orthogonal_projection s.direction :=
rfl
>>>>>>> 8c8e0262

/-- The intersection of the subspace and the orthogonal subspace
through the given point is the `orthogonal_projection` of that point
onto the subspace. -/
lemma inter_eq_singleton_orthogonal_projection {s : affine_subspace ℝ P} [nonempty s]
  [complete_space s.direction] (p : P) :
  (s : set P) ∩ (mk' p s.direction.orthogonal) = {orthogonal_projection s p} :=
begin
  rw ←orthogonal_projection_fn_eq,
  exact inter_eq_singleton_orthogonal_projection_fn p
end

/-- The `orthogonal_projection` lies in the given subspace. -/
lemma orthogonal_projection_mem {s : affine_subspace ℝ P} [nonempty s] [complete_space s.direction]
  (p : P) : ↑(orthogonal_projection s p) ∈ s :=
(orthogonal_projection s p).2

/-- The `orthogonal_projection` lies in the orthogonal subspace. -/
lemma orthogonal_projection_mem_orthogonal (s : affine_subspace ℝ P) [nonempty s]
  [complete_space s.direction] (p : P) :
  ↑(orthogonal_projection s p) ∈ mk' p s.direction.orthogonal :=
orthogonal_projection_fn_mem_orthogonal p

/-- Subtracting a point in the given subspace from the
`orthogonal_projection` produces a result in the direction of the
given subspace. -/
lemma orthogonal_projection_vsub_mem_direction {s : affine_subspace ℝ P} [nonempty s]
  [complete_space s.direction] {p1 : P} (p2 : P) (hp1 : p1 ∈ s) :
  ↑(orthogonal_projection s p2 -ᵥ ⟨p1, hp1⟩ : s.direction) ∈ s.direction :=
(orthogonal_projection s p2 -ᵥ ⟨p1, hp1⟩ : s.direction).2

/-- Subtracting the `orthogonal_projection` from a point in the given
subspace produces a result in the direction of the given subspace. -/
lemma vsub_orthogonal_projection_mem_direction {s : affine_subspace ℝ P} [nonempty s]
  [complete_space s.direction] {p1 : P} (p2 : P) (hp1 : p1 ∈ s) :
  ↑((⟨p1, hp1⟩ : s) -ᵥ orthogonal_projection s p2 : s.direction) ∈ s.direction :=
((⟨p1, hp1⟩ : s) -ᵥ orthogonal_projection s p2 : s.direction).2

/-- A point equals its orthogonal projection if and only if it lies in
the subspace. -/
lemma orthogonal_projection_eq_self_iff {s : affine_subspace ℝ P} [nonempty s]
  [complete_space s.direction] {p : P} :
  ↑(orthogonal_projection s p) = p ↔ p ∈ s :=
begin
  split,
  { exact λ h, h ▸ orthogonal_projection_mem p },
  { intro h,
    have hp : p ∈ ((s : set P) ∩ mk' p s.direction.orthogonal) := ⟨h, self_mem_mk' p _⟩,
    rw [inter_eq_singleton_orthogonal_projection p] at hp,
    symmetry,
    exact hp }
end

/-- Orthogonal projection is idempotent. -/
@[simp] lemma orthogonal_projection_orthogonal_projection (s : affine_subspace ℝ P) [nonempty s]
  [complete_space s.direction] (p : P) :
  orthogonal_projection s (orthogonal_projection s p) = orthogonal_projection s p :=
begin
  ext,
  rw orthogonal_projection_eq_self_iff,
  exact orthogonal_projection_mem p,
end

lemma eq_orthogonal_projection_of_eq_subspace {s s' : affine_subspace ℝ P} [nonempty s]
  [nonempty s'] [complete_space s.direction] [complete_space s'.direction] (h : s = s') (p : P) :
  (orthogonal_projection s p : P) = (orthogonal_projection s' p : P) :=
begin
  change orthogonal_projection_fn s p = orthogonal_projection_fn s' p,
  congr,
  exact h
end

/-- The distance to a point's orthogonal projection is 0 iff it lies in the subspace. -/
lemma dist_orthogonal_projection_eq_zero_iff {s : affine_subspace ℝ P} [nonempty s]
  [complete_space s.direction] {p : P} :
  dist p (orthogonal_projection s p) = 0 ↔ p ∈ s :=
by rw [dist_comm, dist_eq_zero, orthogonal_projection_eq_self_iff]

/-- The distance between a point and its orthogonal projection is
nonzero if it does not lie in the subspace. -/
lemma dist_orthogonal_projection_ne_zero_of_not_mem {s : affine_subspace ℝ P} [nonempty s]
  [complete_space s.direction] {p : P} (hp : p ∉ s) :
  dist p (orthogonal_projection s p) ≠ 0 :=
mt dist_orthogonal_projection_eq_zero_iff.mp hp

/-- Subtracting `p` from its `orthogonal_projection` produces a result
in the orthogonal direction. -/
lemma orthogonal_projection_vsub_mem_direction_orthogonal (s : affine_subspace ℝ P) [nonempty s]
  [complete_space s.direction] (p : P) :
  (orthogonal_projection s p : P) -ᵥ p ∈ s.direction.orthogonal :=
orthogonal_projection_fn_vsub_mem_direction_orthogonal p

/-- Subtracting the `orthogonal_projection` from `p` produces a result
in the orthogonal direction. -/
lemma vsub_orthogonal_projection_mem_direction_orthogonal (s : affine_subspace ℝ P) [nonempty s]
  [complete_space s.direction] (p : P) :
  p -ᵥ orthogonal_projection s p ∈ s.direction.orthogonal :=
direction_mk' p s.direction.orthogonal ▸
  vsub_mem_direction (self_mem_mk' _ _) (orthogonal_projection_mem_orthogonal s p)

/-- Adding a vector to a point in the given subspace, then taking the
orthogonal projection, produces the original point if the vector was
in the orthogonal direction. -/
lemma orthogonal_projection_vadd_eq_self {s : affine_subspace ℝ P} [nonempty s]
  [complete_space s.direction] {p : P} (hp : p ∈ s) {v : V}
  (hv : v ∈ s.direction.orthogonal) :
  orthogonal_projection s (v +ᵥ p) = ⟨p, hp⟩ :=
begin
  have h := vsub_orthogonal_projection_mem_direction_orthogonal s (v +ᵥ p),
  rw [vadd_vsub_assoc, submodule.add_mem_iff_right _ hv] at h,
  refine (eq_of_vsub_eq_zero _).symm,
  ext,
  refine submodule.disjoint_def.1 s.direction.orthogonal_disjoint _ _ h,
  exact (_ : s.direction).2
end

/-- Adding a vector to a point in the given subspace, then taking the
orthogonal projection, produces the original point if the vector is a
multiple of the result of subtracting a point's orthogonal projection
from that point. -/
lemma orthogonal_projection_vadd_smul_vsub_orthogonal_projection {s : affine_subspace ℝ P}
  [nonempty s] [complete_space s.direction] {p1 : P} (p2 : P) (r : ℝ) (hp : p1 ∈ s) :
  orthogonal_projection s (r • (p2 -ᵥ orthogonal_projection s p2 : V) +ᵥ p1) = ⟨p1, hp⟩ :=
orthogonal_projection_vadd_eq_self hp
  (submodule.smul_mem _ _ (vsub_orthogonal_projection_mem_direction_orthogonal s _))

/-- The square of the distance from a point in `s` to `p2` equals the
sum of the squares of the distances of the two points to the
`orthogonal_projection`. -/
lemma dist_square_eq_dist_orthogonal_projection_square_add_dist_orthogonal_projection_square
  {s : affine_subspace ℝ P} [nonempty s] [complete_space s.direction] {p1 : P}
  (p2 : P) (hp1 : p1 ∈ s) :
  dist p1 p2 * dist p1 p2 =
    dist p1 (orthogonal_projection s p2) * dist p1 (orthogonal_projection s p2) +
    dist p2 (orthogonal_projection s p2) * dist p2 (orthogonal_projection s p2) :=
begin
  rw [metric_space.dist_comm p2 _, dist_eq_norm_vsub V p1 _, dist_eq_norm_vsub V p1 _,
    dist_eq_norm_vsub V _ p2, ← vsub_add_vsub_cancel p1 (orthogonal_projection s p2) p2,
    norm_add_square_eq_norm_square_add_norm_square_iff_real_inner_eq_zero],
  exact submodule.inner_right_of_mem_orthogonal
    (vsub_orthogonal_projection_mem_direction p2 hp1)
    (orthogonal_projection_vsub_mem_direction_orthogonal s p2),
end

/-- The square of the distance between two points constructed by
adding multiples of the same orthogonal vector to points in the same
subspace. -/
lemma dist_square_smul_orthogonal_vadd_smul_orthogonal_vadd {s : affine_subspace ℝ P}
    {p1 p2 : P} (hp1 : p1 ∈ s) (hp2 : p2 ∈ s) (r1 r2 : ℝ) {v : V}
    (hv : v ∈ s.direction.orthogonal) :
  dist (r1 • v +ᵥ p1) (r2 • v +ᵥ p2) * dist (r1 • v +ᵥ p1) (r2 • v +ᵥ p2) =
    dist p1 p2 * dist p1 p2 + (r1 - r2) * (r1 - r2) * (∥v∥ * ∥v∥) :=
calc dist (r1 • v +ᵥ p1) (r2 • v +ᵥ p2) * dist (r1 • v +ᵥ p1) (r2 • v +ᵥ p2)
    = ∥(p1 -ᵥ p2) + (r1 - r2) • v∥ * ∥(p1 -ᵥ p2) + (r1 - r2) • v∥
  : by { rw [dist_eq_norm_vsub V (r1 • v +ᵥ p1), vsub_vadd_eq_vsub_sub, vadd_vsub_assoc, sub_smul],
         abel }
... = ∥p1 -ᵥ p2∥ * ∥p1 -ᵥ p2∥ + ∥(r1 - r2) • v∥ * ∥(r1 - r2) • v∥
  : norm_add_square_eq_norm_square_add_norm_square_real
      (submodule.inner_right_of_mem_orthogonal (vsub_mem_direction hp1 hp2)
        (submodule.smul_mem _ _ hv))
... = ∥(p1 -ᵥ p2 : V)∥ * ∥(p1 -ᵥ p2 : V)∥ + abs (r1 - r2) * abs (r1 - r2) * ∥v∥ * ∥v∥
  : by { rw [norm_smul, real.norm_eq_abs], ring }
... = dist p1 p2 * dist p1 p2 + (r1 - r2) * (r1 - r2) * (∥v∥ * ∥v∥)
  : by { rw [dist_eq_norm_vsub V p1, abs_mul_abs_self, mul_assoc] }

/-- Reflection in an affine subspace, which is expected to be nonempty
and complete.  The word "reflection" is sometimes understood to mean
specifically reflection in a codimension-one subspace, and sometimes
more generally to cover operations such as reflection in a point.  The
definition here, of reflection in an affine subspace, is a more
general sense of the word that includes both those common cases.  If
the subspace is empty or not complete, `orthogonal_projection` is
defined as the identity map, which results in `reflection` being the
identity map in that case as well. -/
def reflection (s : affine_subspace ℝ P) [nonempty s] [complete_space s.direction] :
  P ≃ᵢ P :=
{ to_fun := λ p, (↑(orthogonal_projection s p) -ᵥ p) +ᵥ orthogonal_projection s p,
  inv_fun := λ p, (↑(orthogonal_projection s p) -ᵥ p) +ᵥ orthogonal_projection s p,
  left_inv := λ p, by simp [vsub_vadd_eq_vsub_sub, -orthogonal_projection_linear],
  right_inv := λ p, by simp [vsub_vadd_eq_vsub_sub, -orthogonal_projection_linear],
  isometry_to_fun := begin
    dsimp only,
    rw isometry_emetric_iff_metric,
    intros p₁ p₂,
    let d : V := p₁ -ᵥ p₂,
    rw [←mul_self_inj_of_nonneg dist_nonneg dist_nonneg, dist_eq_norm_vsub V
          ((↑(orthogonal_projection s p₁) -ᵥ p₁) +ᵥ ↑(orthogonal_projection s p₁)),
        dist_eq_norm_vsub V p₁, ←inner_self_eq_norm_square, ←inner_self_eq_norm_square],
<<<<<<< HEAD
    by_cases h : (s : set P).nonempty ∧ is_complete (s.direction : set V),
    { calc
        ⟪(orthogonal_projection s p₁ -ᵥ p₁ +ᵥ orthogonal_projection s p₁ -ᵥ
         (orthogonal_projection s p₂ -ᵥ p₂ +ᵥ orthogonal_projection s p₂)),
        (orthogonal_projection s p₁ -ᵥ p₁ +ᵥ orthogonal_projection s p₁ -ᵥ
         (orthogonal_projection s p₂ -ᵥ p₂ +ᵥ orthogonal_projection s p₂))⟫
      = ⟪(_root_.orthogonal_projection s.direction (p₁ -ᵥ p₂)) +
          _root_.orthogonal_projection s.direction (p₁ -ᵥ p₂) -
          (p₁ -ᵥ p₂),
         _root_.orthogonal_projection s.direction (p₁ -ᵥ p₂) +
          _root_.orthogonal_projection s.direction (p₁ -ᵥ p₂) -
          (p₁ -ᵥ p₂)⟫
    : by { rw [vsub_vadd_eq_vsub_sub, vadd_vsub_assoc, add_comm, add_sub_assoc,
             ←vsub_vadd_eq_vsub_sub, vsub_vadd_comm, vsub_vadd_eq_vsub_sub, ←add_sub_assoc,
             ←affine_map.linear_map_vsub, orthogonal_projection_linear h.1 h.2], simp }
  ... = -4 * inner (p₁ -ᵥ p₂ - (_root_.orthogonal_projection s.direction (p₁ -ᵥ p₂) : V))
                   (_root_.orthogonal_projection s.direction (p₁ -ᵥ p₂)) +
          ⟪p₁ -ᵥ p₂, p₁ -ᵥ p₂⟫
    : by { simp [inner_sub_left, inner_sub_right, inner_add_left, inner_add_right,
                 real_inner_comm (p₁ -ᵥ p₂)],
           ring }
  ... = -4 * 0 + ⟪p₁ -ᵥ p₂, p₁ -ᵥ p₂⟫
    : by { have := orthogonal_projection_inner_eq_zero h.2 _ _ (_root_.orthogonal_projection s.direction _).2,
            simp at this, rw this }
  ... = ⟪p₁ -ᵥ p₂, p₁ -ᵥ p₂⟫ : by simp },
    { simp [orthogonal_projection_def, h] }
=======
    calc
      ⟪((orthogonal_projection s p₁ : P) -ᵥ p₁ +ᵥ (orthogonal_projection s p₁ : P) -ᵥ
      ((orthogonal_projection s p₂ : P) -ᵥ p₂ +ᵥ orthogonal_projection s p₂)),
      ((orthogonal_projection s p₁ : P) -ᵥ p₁ +ᵥ (orthogonal_projection s p₁ : P) -ᵥ
      ((orthogonal_projection s p₂ : P) -ᵥ p₂ +ᵥ orthogonal_projection s p₂))⟫
        = ⟪(_root_.orthogonal_projection s.direction (p₁ -ᵥ p₂)) +
          _root_.orthogonal_projection s.direction (p₁ -ᵥ p₂) - (p₁ -ᵥ p₂),
          _root_.orthogonal_projection s.direction (p₁ -ᵥ p₂) +
          _root_.orthogonal_projection s.direction (p₁ -ᵥ p₂) - (p₁ -ᵥ p₂)⟫
        : by rw [vsub_vadd_eq_vsub_sub, vadd_vsub_assoc, add_comm, add_sub_assoc,
          ←vsub_vadd_eq_vsub_sub, vsub_vadd_comm, vsub_vadd_eq_vsub_sub, ←add_sub_assoc, ←coe_vsub,
          ←affine_map.linear_map_vsub, orthogonal_projection_linear]
    ... = -4 * inner (p₁ -ᵥ p₂ - (_root_.orthogonal_projection s.direction (p₁ -ᵥ p₂) : V))
                   (_root_.orthogonal_projection s.direction (p₁ -ᵥ p₂)) +
          ⟪p₁ -ᵥ p₂, p₁ -ᵥ p₂⟫
        : by { simp [inner_sub_left, inner_sub_right, inner_add_left, inner_add_right,
                 real_inner_comm (p₁ -ᵥ p₂)], ring }
    ... = ⟪p₁ -ᵥ p₂, p₁ -ᵥ p₂⟫ : by simp,
>>>>>>> 8c8e0262
  end }

/-- The result of reflecting. -/
lemma reflection_apply (s : affine_subspace ℝ P) [nonempty s] [complete_space s.direction] (p : P) :
  reflection s p = (↑(orthogonal_projection s p) -ᵥ p) +ᵥ orthogonal_projection s p :=
rfl

lemma eq_reflection_of_eq_subspace {s s' : affine_subspace ℝ P} [nonempty s]
  [nonempty s'] [complete_space s.direction] [complete_space s'.direction] (h : s = s') (p : P) :
  (reflection s p : P) = (reflection s' p : P) :=
by simp [reflection_apply, eq_orthogonal_projection_of_eq_subspace h]

/-- Reflection is its own inverse. -/
@[simp] lemma reflection_symm (s : affine_subspace ℝ P) [nonempty s] [complete_space s.direction] :
  (reflection s).symm = reflection s :=
rfl

/-- Reflecting twice in the same subspace. -/
@[simp] lemma reflection_reflection (s : affine_subspace ℝ P) [nonempty s]
  [complete_space s.direction] (p : P) :
  reflection s (reflection s p) = p :=
(reflection s).left_inv p

/-- Reflection is involutive. -/
lemma reflection_involutive (s : affine_subspace ℝ P) [nonempty s] [complete_space s.direction] :
  function.involutive (reflection s) :=
reflection_reflection s

/-- A point is its own reflection if and only if it is in the
subspace. -/
lemma reflection_eq_self_iff {s : affine_subspace ℝ P} [nonempty s] [complete_space s.direction]
  (p : P) : reflection s p = p ↔ p ∈ s :=
begin
  rw [←orthogonal_projection_eq_self_iff, reflection_apply],
  split,
  { intro h,
    rw [←@vsub_eq_zero_iff_eq V, vadd_vsub_assoc,
        ←two_smul ℝ (↑(orthogonal_projection s p) -ᵥ p), smul_eq_zero] at h,
    norm_num at h,
    exact h },
  { intro h,
    simp [h] }
end

/-- Reflecting a point in two subspaces produces the same result if
and only if the point has the same orthogonal projection in each of
those subspaces. -/
lemma reflection_eq_iff_orthogonal_projection_eq (s₁ s₂ : affine_subspace ℝ P)
  [nonempty s₁] [nonempty s₂] [complete_space s₁.direction] [complete_space s₂.direction] (p : P) :
  reflection s₁ p = reflection s₂ p ↔
    (orthogonal_projection s₁ p : P) = orthogonal_projection s₂ p :=
begin
  rw [reflection_apply, reflection_apply],
  split,
  { intro h,
    rw [←@vsub_eq_zero_iff_eq V, vsub_vadd_eq_vsub_sub, vadd_vsub_assoc, add_comm,
        add_sub_assoc, vsub_sub_vsub_cancel_right,
        ←two_smul ℝ ((orthogonal_projection s₁ p : P) -ᵥ orthogonal_projection s₂ p),
        smul_eq_zero] at h,
    norm_num at h,
    exact h },
  { intro h,
    rw h }
end

/-- The distance between `p₁` and the reflection of `p₂` equals that
between the reflection of `p₁` and `p₂`. -/
lemma dist_reflection (s : affine_subspace ℝ P) [nonempty s] [complete_space s.direction] (p₁ p₂ : P) :
  dist p₁ (reflection s p₂) = dist (reflection s p₁) p₂ :=
begin
  conv_lhs { rw ←reflection_reflection s p₁ },
  exact (reflection s).dist_eq _ _
end

/-- A point in the subspace is equidistant from another point and its
reflection. -/
lemma dist_reflection_eq_of_mem (s : affine_subspace ℝ P) [nonempty s] [complete_space s.direction]
  {p₁ : P} (hp₁ : p₁ ∈ s) (p₂ : P) :
  dist p₁ (reflection s p₂) = dist p₁ p₂ :=
begin
  rw ←reflection_eq_self_iff p₁ at hp₁,
  convert (reflection s).dist_eq p₁ p₂,
  rw hp₁
end

/-- The reflection of a point in a subspace is contained in any larger
subspace containing both the point and the subspace reflected in. -/
lemma reflection_mem_of_le_of_mem {s₁ s₂ : affine_subspace ℝ P} [nonempty s₁]
  [complete_space s₁.direction] (hle : s₁ ≤ s₂) {p : P}
  (hp : p ∈ s₂) : reflection s₁ p ∈ s₂ :=
begin
  rw [reflection_apply],
  have ho : ↑(orthogonal_projection s₁ p) ∈ s₂ := hle (orthogonal_projection_mem p),
  exact vadd_mem_of_mem_direction (vsub_mem_direction ho hp) ho
end

/-- Reflecting an orthogonal vector plus a point in the subspace
produces the negation of that vector plus the point. -/
lemma reflection_orthogonal_vadd {s : affine_subspace ℝ P} [nonempty s]
  [complete_space s.direction] {p : P} (hp : p ∈ s) {v : V}
  (hv : v ∈ s.direction.orthogonal) : reflection s (v +ᵥ p) = -v +ᵥ p :=
begin
  rw [reflection_apply, orthogonal_projection_vadd_eq_self hp hv, vsub_vadd_eq_vsub_sub],
  simp
end

/-- Reflecting a vector plus a point in the subspace produces the
negation of that vector plus the point if the vector is a multiple of
the result of subtracting a point's orthogonal projection from that
point. -/
lemma reflection_vadd_smul_vsub_orthogonal_projection {s : affine_subspace ℝ P} [nonempty s]
  [complete_space s.direction] {p₁ : P} (p₂ : P) (r : ℝ) (hp₁ : p₁ ∈ s) :
  reflection s (r • (p₂ -ᵥ orthogonal_projection s p₂) +ᵥ p₁) =
    -(r • (p₂ -ᵥ orthogonal_projection s p₂)) +ᵥ p₁ :=
reflection_orthogonal_vadd hp₁
  (submodule.smul_mem _ _ (vsub_orthogonal_projection_mem_direction_orthogonal s _))

omit V

/-- A set of points is cospherical if they are equidistant from some
point.  In two dimensions, this is the same thing as being
concyclic. -/
def cospherical (ps : set P) : Prop :=
∃ (center : P) (radius : ℝ), ∀ p ∈ ps, dist p center = radius

/-- The definition of `cospherical`. -/
lemma cospherical_def (ps : set P) :
  cospherical ps ↔ ∃ (center : P) (radius : ℝ), ∀ p ∈ ps, dist p center = radius :=
iff.rfl

/-- A subset of a cospherical set is cospherical. -/
lemma cospherical_subset {ps₁ ps₂ : set P} (hs : ps₁ ⊆ ps₂) (hc : cospherical ps₂) :
  cospherical ps₁ :=
begin
  rcases hc with ⟨c, r, hcr⟩,
  exact ⟨c, r, λ p hp, hcr p (hs hp)⟩
end

include V

/-- The empty set is cospherical. -/
lemma cospherical_empty : cospherical (∅ : set P) :=
begin
  use add_torsor.nonempty.some,
  simp,
end

omit V

/-- A single point is cospherical. -/
lemma cospherical_singleton (p : P) : cospherical ({p} : set P) :=
begin
  use p,
  simp
end

include V

/-- Two points are cospherical. -/
lemma cospherical_insert_singleton (p₁ p₂ : P) : cospherical ({p₁, p₂} : set P) :=
begin
  use [(2⁻¹ : ℝ) • (p₂ -ᵥ p₁) +ᵥ p₁, (2⁻¹ : ℝ) * (dist p₂ p₁)],
  intro p,
  rw [set.mem_insert_iff, set.mem_singleton_iff],
  rintro ⟨_|_⟩,
  { rw [dist_eq_norm_vsub V p₁, vsub_vadd_eq_vsub_sub, vsub_self, zero_sub, norm_neg, norm_smul,
        dist_eq_norm_vsub V p₂],
    simp },
  { rw [H, dist_eq_norm_vsub V p₂, vsub_vadd_eq_vsub_sub, dist_eq_norm_vsub V p₂],
    conv_lhs { congr, congr, rw ←one_smul ℝ (p₂ -ᵥ p₁ : V) },
    rw [←sub_smul, norm_smul],
    norm_num }
end

/-- Any three points in a cospherical set are affinely independent. -/
lemma cospherical.affine_independent {s : set P} (hs : cospherical s) {p : fin 3 → P}
  (hps : set.range p ⊆ s) (hpi : function.injective p) :
  affine_independent ℝ p :=
begin
  rw affine_independent_iff_not_collinear,
  intro hc,
  rw collinear_iff_of_mem ℝ (set.mem_range_self (0 : fin 3)) at hc,
  rcases hc with ⟨v, hv⟩,
  rw set.forall_range_iff at hv,
  have hv0 : v ≠ 0,
  { intro h,
    have he : p 1 = p 0, by simpa [h] using hv 1,
    exact (dec_trivial : (1 : fin 3) ≠ 0) (hpi he) },
  rcases hs with ⟨c, r, hs⟩,
  have hs' := λ i, hs (p i) (set.mem_of_mem_of_subset (set.mem_range_self _) hps),
  choose f hf using hv,
  have hsd : ∀ i, dist ((f i • v) +ᵥ p 0) c = r,
  { intro i,
    rw ←hf,
    exact hs' i },
  have hf0 : f 0 = 0,
  { have hf0' := hf 0,
    rw [eq_comm, ←@vsub_eq_zero_iff_eq V, vadd_vsub, smul_eq_zero] at hf0',
    simpa [hv0] using hf0' },
  have hfi : function.injective f,
  { intros i j h,
    have hi := hf i,
    rw [h, ←hf j] at hi,
    exact hpi hi },
  simp_rw [←hsd 0, hf0, zero_smul, zero_vadd, dist_smul_vadd_eq_dist (p 0) c hv0] at hsd,
  have hfn0 : ∀ i, i ≠ 0 → f i ≠ 0 := λ i, (hfi.ne_iff' hf0).2,
  have hfn0' : ∀ i, i ≠ 0 → f i = (-2) * ⟪v, (p 0 -ᵥ c)⟫ / ⟪v, v⟫,
  { intros i hi,
    have hsdi := hsd i,
    simpa [hfn0, hi] using hsdi },
  have hf12 : f 1 = f 2, { rw [hfn0' 1 dec_trivial, hfn0' 2 dec_trivial] },
  exact (dec_trivial : (1 : fin 3) ≠ 2) (hfi hf12)
end

end euclidean_geometry<|MERGE_RESOLUTION|>--- conflicted
+++ resolved
@@ -603,21 +603,6 @@
 (mapping a vector to the difference between the projections of two
 points whose difference is that vector) is the `orthogonal_projection`
 for real inner product spaces, onto the direction of the affine
-<<<<<<< HEAD
-subspace being projected onto. For most purposes,
-`orthogonal_projection`, which removes the `nonempty` and
-`is_complete` hypotheses and is the identity map when either of those
-hypotheses fails, should be used instead. -/
-def orthogonal_projection_of_nonempty_of_complete {s : affine_subspace ℝ P}
-  (hn : (s : set P).nonempty) (hc : is_complete (s.direction : set V)) : P →ᵃ[ℝ] P :=
-{ to_fun := orthogonal_projection_fn hn hc,
-  linear := s.direction.subtype.comp (orthogonal_projection s.direction),
-  map_vadd' := λ p v, begin
-    have hs : ((orthogonal_projection s.direction) v : V) +ᵥ orthogonal_projection_fn hn hc p ∈ s :=
-      vadd_mem_of_mem_direction (orthogonal_projection s.direction v).2
-                                (orthogonal_projection_fn_mem hn hc p),
-    have ho : ((orthogonal_projection s.direction) v : V) +ᵥ orthogonal_projection_fn hn hc p ∈
-=======
 subspace being projected onto. -/
 def orthogonal_projection (s : affine_subspace ℝ P) [nonempty s] [complete_space s.direction] :
   P →ᵃ[ℝ] s :=
@@ -628,24 +613,16 @@
       vadd_mem_of_mem_direction (orthogonal_projection s.direction v).2
                                 (orthogonal_projection_fn_mem p),
     have ho : ((orthogonal_projection s.direction) v : V) +ᵥ orthogonal_projection_fn s p ∈
->>>>>>> 8c8e0262
       mk' (v +ᵥ p) s.direction.orthogonal,
     { rw [←vsub_right_mem_direction_iff_mem (self_mem_mk' _ _) _, direction_mk',
           vsub_vadd_eq_vsub_sub, vadd_vsub_assoc, add_comm, add_sub_assoc],
       refine submodule.add_mem _ (orthogonal_projection_fn_vsub_mem_direction_orthogonal p) _,
       rw submodule.mem_orthogonal',
       intros w hw,
-<<<<<<< HEAD
-      rw [←neg_sub, inner_neg_left, orthogonal_projection_inner_eq_zero hc _ w hw, neg_zero], },
-    have hm : ((orthogonal_projection s.direction) v : V) +ᵥ orthogonal_projection_fn hn hc p ∈
-      ({orthogonal_projection_fn hn hc (v +ᵥ p)} : set P),
-    { rw ←inter_eq_singleton_orthogonal_projection_fn hn hc (v +ᵥ p),
-=======
       rw [←neg_sub, inner_neg_left, orthogonal_projection_inner_eq_zero _ w hw, neg_zero], },
     have hm : ((orthogonal_projection s.direction) v : V) +ᵥ orthogonal_projection_fn s p ∈
       ({orthogonal_projection_fn s (v +ᵥ p)} : set P),
     { rw ←inter_eq_singleton_orthogonal_projection_fn (v +ᵥ p),
->>>>>>> 8c8e0262
       exact set.mem_inter hs ho },
     rw set.mem_singleton_iff at hm,
     ext,
@@ -658,25 +635,10 @@
 rfl
 
 /-- The linear map corresponding to `orthogonal_projection`. -/
-<<<<<<< HEAD
-@[simp] lemma orthogonal_projection_linear {s : affine_subspace ℝ P} (hn : (s : set P).nonempty)
-  (hc : is_complete (s.direction : set V)) :
-  (orthogonal_projection s).linear = s.direction.subtype.comp (_root_.orthogonal_projection s.direction) :=
-begin
- rw [orthogonal_projection_def, dif_pos (and.intro hn hc)],
-  refl,
-end
-
-@[simp] lemma orthogonal_projection_of_nonempty_of_complete_eq {s : affine_subspace ℝ P}
-  (hn : (s : set P).nonempty) (hc : is_complete (s.direction : set V)) (p : P) :
-  orthogonal_projection_of_nonempty_of_complete hn hc p = orthogonal_projection s p :=
-by rw [orthogonal_projection_def, dif_pos (and.intro hn hc)]
-=======
 @[simp] lemma orthogonal_projection_linear {s : affine_subspace ℝ P} [nonempty s]
   [complete_space s.direction] :
   (orthogonal_projection s).linear = _root_.orthogonal_projection s.direction :=
 rfl
->>>>>>> 8c8e0262
 
 /-- The intersection of the subspace and the orthogonal subspace
 through the given point is the `orthogonal_projection` of that point
@@ -865,34 +827,6 @@
     rw [←mul_self_inj_of_nonneg dist_nonneg dist_nonneg, dist_eq_norm_vsub V
           ((↑(orthogonal_projection s p₁) -ᵥ p₁) +ᵥ ↑(orthogonal_projection s p₁)),
         dist_eq_norm_vsub V p₁, ←inner_self_eq_norm_square, ←inner_self_eq_norm_square],
-<<<<<<< HEAD
-    by_cases h : (s : set P).nonempty ∧ is_complete (s.direction : set V),
-    { calc
-        ⟪(orthogonal_projection s p₁ -ᵥ p₁ +ᵥ orthogonal_projection s p₁ -ᵥ
-         (orthogonal_projection s p₂ -ᵥ p₂ +ᵥ orthogonal_projection s p₂)),
-        (orthogonal_projection s p₁ -ᵥ p₁ +ᵥ orthogonal_projection s p₁ -ᵥ
-         (orthogonal_projection s p₂ -ᵥ p₂ +ᵥ orthogonal_projection s p₂))⟫
-      = ⟪(_root_.orthogonal_projection s.direction (p₁ -ᵥ p₂)) +
-          _root_.orthogonal_projection s.direction (p₁ -ᵥ p₂) -
-          (p₁ -ᵥ p₂),
-         _root_.orthogonal_projection s.direction (p₁ -ᵥ p₂) +
-          _root_.orthogonal_projection s.direction (p₁ -ᵥ p₂) -
-          (p₁ -ᵥ p₂)⟫
-    : by { rw [vsub_vadd_eq_vsub_sub, vadd_vsub_assoc, add_comm, add_sub_assoc,
-             ←vsub_vadd_eq_vsub_sub, vsub_vadd_comm, vsub_vadd_eq_vsub_sub, ←add_sub_assoc,
-             ←affine_map.linear_map_vsub, orthogonal_projection_linear h.1 h.2], simp }
-  ... = -4 * inner (p₁ -ᵥ p₂ - (_root_.orthogonal_projection s.direction (p₁ -ᵥ p₂) : V))
-                   (_root_.orthogonal_projection s.direction (p₁ -ᵥ p₂)) +
-          ⟪p₁ -ᵥ p₂, p₁ -ᵥ p₂⟫
-    : by { simp [inner_sub_left, inner_sub_right, inner_add_left, inner_add_right,
-                 real_inner_comm (p₁ -ᵥ p₂)],
-           ring }
-  ... = -4 * 0 + ⟪p₁ -ᵥ p₂, p₁ -ᵥ p₂⟫
-    : by { have := orthogonal_projection_inner_eq_zero h.2 _ _ (_root_.orthogonal_projection s.direction _).2,
-            simp at this, rw this }
-  ... = ⟪p₁ -ᵥ p₂, p₁ -ᵥ p₂⟫ : by simp },
-    { simp [orthogonal_projection_def, h] }
-=======
     calc
       ⟪((orthogonal_projection s p₁ : P) -ᵥ p₁ +ᵥ (orthogonal_projection s p₁ : P) -ᵥ
       ((orthogonal_projection s p₂ : P) -ᵥ p₂ +ᵥ orthogonal_projection s p₂)),
@@ -911,7 +845,6 @@
         : by { simp [inner_sub_left, inner_sub_right, inner_add_left, inner_add_right,
                  real_inner_comm (p₁ -ᵥ p₂)], ring }
     ... = ⟪p₁ -ᵥ p₂, p₁ -ᵥ p₂⟫ : by simp,
->>>>>>> 8c8e0262
   end }
 
 /-- The result of reflecting. -/
