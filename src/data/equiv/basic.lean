/-
Copyright (c) 2015 Microsoft Corporation. All rights reserved.
Released under Apache 2.0 license as described in the file LICENSE.
Authors: Leonardo de Moura, Mario Carneiro
-/
import data.set.function
import algebra.group.basic

/-!
# Equivalence between types

In this file we define two types:

* `equiv α β` a.k.a. `α ≃ β`: a bijective map `α → β` bundled with its inverse map; we use this (and
  not equality!) to express that various `Type`s or `Sort`s are equivalent.

* `equiv.perm α`: the group of permutations `α ≃ α`.

Then we define

* canonical isomorphisms between various types: e.g.,

  - `equiv.refl α` is the identity map interpreted as `α ≃ α`;

  - `equiv.sum_equiv_sigma_bool` is the canonical equivalence between the sum of two types `α ⊕ β`
    and the sigma-type `Σ b : bool, cond b α β`;

  - `equiv.prod_sum_distrib : α × (β ⊕ γ) ≃ (α × β) ⊕ (α × γ)` shows that type product and type sum
    satisfy the distributive law up to a canonical equivalence;

* operations on equivalences: e.g.,

  - `equiv.symm e : β ≃ α` is the inverse of `e : α ≃ β`;

  - `equiv.trans e₁ e₂ : α ≃ γ` is the composition of `e₁ : α ≃ β` and `e₂ : β ≃ γ` (note the order
    of the arguments!);

  - `equiv.prod_congr ea eb : α₁ × β₁ ≃ α₂ × β₂`: combine two equivalences `ea : α₁ ≃ α₂` and
    `eb : β₁ ≃ β₂` using `prod.map`.

* definitions that transfer some instances along an equivalence. By convention, we transfer
  instances from right to left.

  - `equiv.inhabited` takes `e : α ≃ β` and `[inhabited β]` and returns `inhabited α`;
  - `equiv.unique` takes `e : α ≃ β` and `[unique β]` and returns `unique α`;
  - `equiv.decidable_eq` takes `e : α ≃ β` and `[decidable_eq β]` and returns `decidable_eq α`.

  More definitions of this kind can be found in other files. E.g., `data/equiv/transfer_instance`
  does it for many algebraic type classes like `group`, `module`, etc.

* group structure on `equiv.perm α`. More lemmas about `equiv.perm` can be found in
  `data/equiv/perm`.

## Tags

equivalence, congruence, bijective map
-/

open function

universes u v w z
variables {α : Sort u} {β : Sort v} {γ : Sort w}

/-- `α ≃ β` is the type of functions from `α → β` with a two-sided inverse. -/
@[nolint has_inhabited_instance]
structure equiv (α : Sort*) (β : Sort*) :=
(to_fun    : α → β)
(inv_fun   : β → α)
(left_inv  : left_inverse inv_fun to_fun)
(right_inv : right_inverse inv_fun to_fun)

infix ` ≃ `:25 := equiv

/-- Convert an involutive function `f` to an equivalence with `to_fun = inv_fun = f`. -/
def function.involutive.to_equiv (f : α → α) (h : involutive f) : α ≃ α :=
⟨f, f, h.left_inverse, h.right_inverse⟩

namespace equiv

/-- `perm α` is the type of bijections from `α` to itself. -/
@[reducible] def perm (α : Sort*) := equiv α α

instance : has_coe_to_fun (α ≃ β) :=
⟨_, to_fun⟩

@[simp] theorem coe_fn_mk (f : α → β) (g l r) : (equiv.mk f g l r : α → β) = f :=
rfl

/-- The map `coe_fn : (r ≃ s) → (r → s)` is injective. -/
theorem injective_coe_fn : function.injective (λ (e : α ≃ β) (x : α), e x)
| ⟨f₁, g₁, l₁, r₁⟩ ⟨f₂, g₂, l₂, r₂⟩ h :=
  have f₁ = f₂, from h,
  have g₁ = g₂, from l₁.eq_right_inverse (this.symm ▸ r₂),
  by simp *

@[simp, norm_cast] protected lemma coe_inj {e₁ e₂ : α ≃ β} : ⇑e₁ = e₂ ↔ e₁ = e₂ :=
injective_coe_fn.eq_iff

@[ext] lemma ext {f g : equiv α β} (H : ∀ x, f x = g x) : f = g :=
injective_coe_fn (funext H)

@[ext] lemma perm.ext {σ τ : equiv.perm α} (H : ∀ x, σ x = τ x) : σ = τ :=
equiv.ext H

lemma ext_iff {f g : equiv α β} : f = g ↔ ∀ x, f x = g x :=
⟨λ h x, h ▸ rfl, ext⟩

lemma perm.ext_iff {σ τ : equiv.perm α} : σ = τ ↔ ∀ x, σ x = τ x :=
ext_iff

/-- Any type is equivalent to itself. -/
@[refl] protected def refl (α : Sort*) : α ≃ α := ⟨id, id, λ x, rfl, λ x, rfl⟩

instance inhabited' : inhabited (α ≃ α) := ⟨equiv.refl α⟩

/-- Inverse of an equivalence `e : α ≃ β`. -/
@[symm] protected def symm (e : α ≃ β) : β ≃ α := ⟨e.inv_fun, e.to_fun, e.right_inv, e.left_inv⟩

/-- Composition of equivalences `e₁ : α ≃ β` and `e₂ : β ≃ γ`. -/
@[trans] protected def trans (e₁ : α ≃ β) (e₂ : β ≃ γ) : α ≃ γ :=
⟨e₂.to_fun ∘ e₁.to_fun, e₁.inv_fun ∘ e₂.inv_fun,
  e₂.left_inv.comp e₁.left_inv, e₂.right_inv.comp e₁.right_inv⟩

@[simp]
lemma to_fun_as_coe (e : α ≃ β) : e.to_fun = e := rfl

@[simp]
lemma inv_fun_as_coe (e : α ≃ β) : e.inv_fun = e.symm := rfl

protected theorem injective (e : α ≃ β) : injective e :=
e.left_inv.injective

protected theorem surjective (e : α ≃ β) : surjective e :=
e.right_inv.surjective

protected theorem bijective (f : α ≃ β) : bijective f :=
⟨f.injective, f.surjective⟩

@[simp] lemma range_eq_univ {α : Type*} {β : Type*} (e : α ≃ β) : set.range e = set.univ :=
set.eq_univ_of_forall e.surjective

protected theorem subsingleton (e : α ≃ β) [subsingleton β] : subsingleton α :=
e.injective.subsingleton

/-- Transfer `decidable_eq` across an equivalence. -/
protected def decidable_eq (e : α ≃ β) [decidable_eq β] : decidable_eq α :=
e.injective.decidable_eq

lemma nonempty_iff_nonempty (e : α ≃ β) : nonempty α ↔ nonempty β :=
nonempty.congr e e.symm

/-- If `α ≃ β` and `β` is inhabited, then so is `α`. -/
protected def inhabited [inhabited β] (e : α ≃ β) : inhabited α :=
⟨e.symm (default _)⟩

/-- If `α ≃ β` and `β` is a singleton type, then so is `α`. -/
protected def unique [unique β] (e : α ≃ β) : unique α :=
e.symm.surjective.unique

/-- Equivalence between equal types. -/
protected def cast {α β : Sort*} (h : α = β) : α ≃ β :=
⟨cast h, cast h.symm, λ x, by { cases h, refl }, λ x, by { cases h, refl }⟩

@[simp] theorem coe_fn_symm_mk (f : α → β) (g l r) : ((equiv.mk f g l r).symm : β → α) = g :=
rfl

@[simp] theorem coe_refl : ⇑(equiv.refl α) = id := rfl

theorem refl_apply (x : α) : equiv.refl α x = x := rfl

@[simp] theorem coe_trans (f : α ≃ β) (g : β ≃ γ) : ⇑(f.trans g) = g ∘ f := rfl

theorem trans_apply (f : α ≃ β) (g : β ≃ γ) (a : α) : (f.trans g) a = g (f a) := rfl

@[simp] theorem apply_symm_apply  (e : α ≃ β) (x : β) : e (e.symm x) = x :=
e.right_inv x

@[simp] theorem symm_apply_apply (e : α ≃ β) (x : α) : e.symm (e x) = x :=
e.left_inv x

@[simp] theorem symm_comp_self (e : α ≃ β) : e.symm ∘ e = id := funext e.symm_apply_apply

@[simp] theorem self_comp_symm (e : α ≃ β) : e ∘ e.symm = id := funext e.apply_symm_apply

@[simp] lemma symm_trans_apply (f : α ≃ β) (g : β ≃ γ) (a : γ) :
  (f.trans g).symm a = f.symm (g.symm a) := rfl

@[simp] theorem apply_eq_iff_eq (f : α ≃ β) {x y : α} : f x = f y ↔ x = y :=
f.injective.eq_iff

theorem apply_eq_iff_eq_symm_apply {α β : Sort*} (f : α ≃ β) {x : α} {y : β} :
  f x = y ↔ x = f.symm y :=
begin
  conv_lhs { rw ←apply_symm_apply f y, },
  rw apply_eq_iff_eq,
end

@[simp] theorem cast_apply {α β} (h : α = β) (x : α) : equiv.cast h x = cast h x := rfl

lemma symm_apply_eq {α β} (e : α ≃ β) {x y} : e.symm x = y ↔ x = e y :=
⟨λ H, by simp [H.symm], λ H, by simp [H]⟩

lemma eq_symm_apply {α β} (e : α ≃ β) {x y} : y = e.symm x ↔ e y = x :=
(eq_comm.trans e.symm_apply_eq).trans eq_comm

@[simp] theorem symm_symm (e : α ≃ β) : e.symm.symm = e := by { cases e, refl }

@[simp] theorem trans_refl (e : α ≃ β) : e.trans (equiv.refl β) = e := by { cases e, refl }

@[simp] theorem refl_symm : (equiv.refl α).symm = equiv.refl α := rfl

@[simp] theorem refl_trans (e : α ≃ β) : (equiv.refl α).trans e = e := by { cases e, refl }

@[simp] theorem symm_trans (e : α ≃ β) : e.symm.trans e = equiv.refl β := ext (by simp)

@[simp] theorem trans_symm (e : α ≃ β) : e.trans e.symm = equiv.refl α := ext (by simp)

lemma trans_assoc {δ} (ab : α ≃ β) (bc : β ≃ γ) (cd : γ ≃ δ) :
  (ab.trans bc).trans cd = ab.trans (bc.trans cd) :=
equiv.ext $ assume a, rfl

theorem left_inverse_symm (f : equiv α β) : left_inverse f.symm f := f.left_inv

theorem right_inverse_symm (f : equiv α β) : function.right_inverse f.symm f := f.right_inv

/-- If `α` is equivalent to `β` and `γ` is equivalent to `δ`, then the type of equivalences `α ≃ γ`
is equivalent to the type of equivalences `β ≃ δ`. -/
def equiv_congr {δ} (ab : α ≃ β) (cd : γ ≃ δ) : (α ≃ γ) ≃ (β ≃ δ) :=
⟨ λac, (ab.symm.trans ac).trans cd, λbd, ab.trans $ bd.trans $ cd.symm,
  assume ac, by { ext x, simp }, assume ac, by { ext x, simp } ⟩

/-- If `α` is equivalent to `β`, then `perm α` is equivalent to `perm β`. -/
def perm_congr {α : Type*} {β : Type*} (e : α ≃ β) : perm α ≃ perm β :=
equiv_congr e e

protected lemma image_eq_preimage {α β} (e : α ≃ β) (s : set α) : e '' s = e.symm ⁻¹' s :=
set.ext $ assume x, set.mem_image_iff_of_inverse e.left_inv e.right_inv

protected lemma subset_image {α β} (e : α ≃ β) (s : set α) (t : set β) :
  t ⊆ e '' s ↔ e.symm '' t ⊆ s :=
by rw [set.image_subset_iff, e.image_eq_preimage]

lemma symm_image_image {α β} (f : equiv α β) (s : set α) : f.symm '' (f '' s) = s :=
by { rw [← set.image_comp], simp }

protected lemma image_compl {α β} (f : equiv α β) (s : set α) :
  f '' sᶜ = (f '' s)ᶜ :=
set.image_compl_eq f.bijective

/-!
### The group of permutations (self-equivalences) of a type `α`
-/

namespace perm

instance perm_group {α : Type u} : group (perm α) :=
begin
  refine { mul := λ f g, equiv.trans g f, one := equiv.refl α, inv:= equiv.symm, ..};
  intros; apply equiv.ext; try { apply trans_apply },
  apply symm_apply_apply
end

@[simp] theorem mul_apply {α : Type u} (f g : perm α) (x) : (f * g) x = f (g x) :=
equiv.trans_apply _ _ _

@[simp] theorem one_apply {α : Type u} (x) : (1 : perm α) x = x := rfl

@[simp] lemma inv_apply_self {α : Type u} (f : perm α) (x) :
  f⁻¹ (f x) = x := equiv.symm_apply_apply _ _

@[simp] lemma apply_inv_self {α : Type u} (f : perm α) (x) :
  f (f⁻¹ x) = x := equiv.apply_symm_apply _ _

lemma one_def {α : Type u} : (1 : perm α) = equiv.refl α := rfl

lemma mul_def {α : Type u} (f g : perm α) : f * g = g.trans f := rfl

lemma inv_def {α : Type u} (f : perm α) : f⁻¹ = f.symm := rfl

end perm

/-- If `α` is an empty type, then it is equivalent to the `empty` type. -/
def equiv_empty (h : α → false) : α ≃ empty :=
⟨λ x, (h x).elim, λ e, e.rec _, λ x, (h x).elim, λ e, e.rec _⟩

/-- `false` is equivalent to `empty`. -/
def false_equiv_empty : false ≃ empty :=
equiv_empty _root_.id

/-- If `α` is an empty type, then it is equivalent to the `pempty` type in any universe. -/
def {u' v'} equiv_pempty {α : Sort v'} (h : α → false) : α ≃ pempty.{u'} :=
⟨λ x, (h x).elim, λ e, e.rec _, λ x, (h x).elim, λ e, e.rec _⟩

/-- `false` is equivalent to `pempty`. -/
def false_equiv_pempty : false ≃ pempty :=
equiv_pempty _root_.id

/-- `empty` is equivalent to `pempty`. -/
def empty_equiv_pempty : empty ≃ pempty :=
equiv_pempty $ empty.rec _

/-- `pempty` types from any two universes are equivalent. -/
def pempty_equiv_pempty : pempty.{v} ≃ pempty.{w} :=
equiv_pempty pempty.elim

/-- If `α` is not `nonempty`, then it is equivalent to `empty`. -/
def empty_of_not_nonempty {α : Sort*} (h : ¬ nonempty α) : α ≃ empty :=
equiv_empty $ assume a, h ⟨a⟩

/-- If `α` is not `nonempty`, then it is equivalent to `pempty`. -/
def pempty_of_not_nonempty {α : Sort*} (h : ¬ nonempty α) : α ≃ pempty :=
equiv_pempty $ assume a, h ⟨a⟩

/-- The `Sort` of proofs of a true proposition is equivalent to `punit`. -/
def prop_equiv_punit {p : Prop} (h : p) : p ≃ punit :=
⟨λ x, (), λ x, h, λ _, rfl, λ ⟨⟩, rfl⟩

/-- `true` is equivalent to `punit`. -/
def true_equiv_punit : true ≃ punit := prop_equiv_punit trivial

/-- `ulift α` is equivalent to `α`. -/
protected def ulift {α : Type v} : ulift.{u} α ≃ α :=
⟨ulift.down, ulift.up, ulift.up_down, λ a, rfl⟩

@[simp] lemma coe_ulift {α : Type v} : ⇑(@equiv.ulift.{u} α) = ulift.down := rfl
@[simp] lemma coe_ulift_symm {α : Type v} : ⇑(@equiv.ulift.{u} α).symm = ulift.up := rfl

/-- `plift α` is equivalent to `α`. -/
protected def plift : plift α ≃ α :=
⟨plift.down, plift.up, plift.up_down, plift.down_up⟩

@[simp] lemma coe_plift : ⇑(@equiv.plift α) = plift.down := rfl
@[simp] lemma coe_plift_symm : ⇑(@equiv.plift α).symm = plift.up := rfl

/-- equivalence of propositions is the same as iff -/
def of_iff {P Q : Prop} (h : P ↔ Q) : P ≃ Q :=
{ to_fun := h.mp,
  inv_fun := h.mpr,
  left_inv := λ x, rfl,
  right_inv := λ y, rfl }

/-- If `α₁` is equivalent to `α₂` and `β₁` is equivalent to `β₂`, then the type of maps `α₁ → β₁`
is equivalent to the type of maps `α₂ → β₂`. -/
@[congr] def arrow_congr {α₁ β₁ α₂ β₂ : Sort*} (e₁ : α₁ ≃ α₂) (e₂ : β₁ ≃ β₂) :
  (α₁ → β₁) ≃ (α₂ → β₂) :=
{ to_fun := λ f, e₂.to_fun ∘ f ∘ e₁.inv_fun,
  inv_fun := λ f, e₂.inv_fun ∘ f ∘ e₁.to_fun,
  left_inv := λ f, funext $ λ x, by simp,
  right_inv := λ f, funext $ λ x, by simp }

@[simp] lemma arrow_congr_apply {α₁ β₁ α₂ β₂ : Sort*} (e₁ : α₁ ≃ α₂) (e₂ : β₁ ≃ β₂)
  (f : α₁ → β₁) (x : α₂) :
  arrow_congr e₁ e₂ f x = (e₂ $ f $ e₁.symm x) :=
rfl

lemma arrow_congr_comp {α₁ β₁ γ₁ α₂ β₂ γ₂ : Sort*}
  (ea : α₁ ≃ α₂) (eb : β₁ ≃ β₂) (ec : γ₁ ≃ γ₂) (f : α₁ → β₁) (g : β₁ → γ₁) :
  arrow_congr ea ec (g ∘ f) = (arrow_congr eb ec g) ∘ (arrow_congr ea eb f) :=
by { ext, simp only [comp, arrow_congr_apply, eb.symm_apply_apply] }

@[simp] lemma arrow_congr_refl {α β : Sort*} :
  arrow_congr (equiv.refl α) (equiv.refl β) = equiv.refl (α → β) := rfl

@[simp] lemma arrow_congr_trans {α₁ β₁ α₂ β₂ α₃ β₃ : Sort*}
  (e₁ : α₁ ≃ α₂) (e₁' : β₁ ≃ β₂) (e₂ : α₂ ≃ α₃) (e₂' : β₂ ≃ β₃) :
  arrow_congr (e₁.trans e₂) (e₁'.trans e₂') = (arrow_congr e₁ e₁').trans (arrow_congr e₂ e₂') :=
rfl

@[simp] lemma arrow_congr_symm {α₁ β₁ α₂ β₂ : Sort*} (e₁ : α₁ ≃ α₂) (e₂ : β₁ ≃ β₂) :
  (arrow_congr e₁ e₂).symm = arrow_congr e₁.symm e₂.symm :=
rfl

/--
A version of `equiv.arrow_congr` in `Type`, rather than `Sort`.

The `equiv_rw` tactic is not able to use the default `Sort` level `equiv.arrow_congr`,
because Lean's universe rules will not unify `?l_1` with `imax (1 ?m_1)`.
-/
@[congr]
def arrow_congr' {α₁ β₁ α₂ β₂ : Type*} (hα : α₁ ≃ α₂) (hβ : β₁ ≃ β₂) : (α₁ → β₁) ≃ (α₂ → β₂) :=
equiv.arrow_congr hα hβ

@[simp] lemma arrow_congr'_apply {α₁ β₁ α₂ β₂ : Type*} (e₁ : α₁ ≃ α₂) (e₂ : β₁ ≃ β₂)
  (f : α₁ → β₁) (x : α₂) :
  arrow_congr' e₁ e₂ f x = (e₂ $ f $ e₁.symm x) :=
rfl

@[simp] lemma arrow_congr'_refl {α β : Type*} :
  arrow_congr' (equiv.refl α) (equiv.refl β) = equiv.refl (α → β) := rfl

@[simp] lemma arrow_congr'_trans {α₁ β₁ α₂ β₂ α₃ β₃ : Type*}
  (e₁ : α₁ ≃ α₂) (e₁' : β₁ ≃ β₂) (e₂ : α₂ ≃ α₃) (e₂' : β₂ ≃ β₃) :
  arrow_congr' (e₁.trans e₂) (e₁'.trans e₂') = (arrow_congr' e₁ e₁').trans (arrow_congr' e₂ e₂') :=
rfl

@[simp] lemma arrow_congr'_symm {α₁ β₁ α₂ β₂ : Type*} (e₁ : α₁ ≃ α₂) (e₂ : β₁ ≃ β₂) :
  (arrow_congr' e₁ e₂).symm = arrow_congr' e₁.symm e₂.symm :=
rfl

/-- Conjugate a map `f : α → α` by an equivalence `α ≃ β`. -/
def conj (e : α ≃ β) : (α → α) ≃ (β → β) := arrow_congr e e

@[simp] lemma conj_apply (e : α ≃ β) (f : α → α) (x : β) :
  e.conj f x = (e $ f $ e.symm x) :=
rfl

@[simp] lemma conj_refl : conj (equiv.refl α) = equiv.refl (α → α) := rfl

@[simp] lemma conj_symm (e : α ≃ β) : e.conj.symm = e.symm.conj := rfl

@[simp] lemma conj_trans (e₁ : α ≃ β) (e₂ : β ≃ γ) :
  (e₁.trans e₂).conj = e₁.conj.trans e₂.conj :=
rfl

-- This should not be a simp lemma as long as `(∘)` is reducible:
-- when `(∘)` is reducible, Lean can unify `f₁ ∘ f₂` with any `g` using
-- `f₁ := g` and `f₂ := λ x, x`.  This causes nontermination.
lemma conj_comp (e : α ≃ β) (f₁ f₂ : α → α) :
  e.conj (f₁ ∘ f₂) = (e.conj f₁) ∘ (e.conj f₂) :=
by apply arrow_congr_comp

/-- `punit` sorts in any two universes are equivalent. -/
def punit_equiv_punit : punit.{v} ≃ punit.{w} :=
⟨λ _, punit.star, λ _, punit.star, λ u, by { cases u, refl }, λ u, by { cases u, reflexivity }⟩

section
/-- The sort of maps to `punit.{v}` is equivalent to `punit.{w}`. -/
def arrow_punit_equiv_punit (α : Sort*) : (α → punit.{v}) ≃ punit.{w} :=
⟨λ f, punit.star, λ u f, punit.star,
  λ f, by { funext x, cases f x, refl }, λ u, by { cases u, reflexivity }⟩

/-- The sort of maps from `punit` is equivalent to the codomain. -/
def punit_arrow_equiv (α : Sort*) : (punit.{u} → α) ≃ α :=
⟨λ f, f punit.star, λ a u, a, λ f, by { ext ⟨⟩, refl }, λ u, rfl⟩

/-- The sort of maps from `empty` is equivalent to `punit`. -/
def empty_arrow_equiv_punit (α : Sort*) : (empty → α) ≃ punit.{u} :=
⟨λ f, punit.star, λ u e, e.rec _, λ f, funext $ λ x, x.rec _, λ u, by { cases u, refl }⟩

/-- The sort of maps from `pempty` is equivalent to `punit`. -/
def pempty_arrow_equiv_punit (α : Sort*) : (pempty → α) ≃ punit.{u} :=
⟨λ f, punit.star, λ u e, e.rec _, λ f, funext $ λ x, x.rec _, λ u, by { cases u, refl }⟩

/-- The sort of maps from `false` is equivalent to `punit`. -/
def false_arrow_equiv_punit (α : Sort*) : (false → α) ≃ punit.{u} :=
calc (false → α) ≃ (empty → α) : arrow_congr false_equiv_empty (equiv.refl _)
             ... ≃ punit       : empty_arrow_equiv_punit _

end

/-- Product of two equivalences. If `α₁ ≃ α₂` and `β₁ ≃ β₂`, then `α₁ × β₁ ≃ α₂ × β₂`. -/
@[congr] def prod_congr {α₁ β₁ α₂ β₂ : Type*} (e₁ : α₁ ≃ α₂) (e₂ : β₁ ≃ β₂) : α₁ × β₁ ≃ α₂ × β₂ :=
⟨prod.map e₁ e₂, prod.map e₁.symm e₂.symm, λ ⟨a, b⟩, by simp, λ ⟨a, b⟩, by simp⟩

@[simp] theorem coe_prod_congr {α₁ β₁ α₂ β₂ : Type*} (e₁ : α₁ ≃ α₂) (e₂ : β₁ ≃ β₂) :
  ⇑(prod_congr e₁ e₂) = prod.map e₁ e₂ :=
rfl

@[simp] theorem prod_congr_symm {α₁ β₁ α₂ β₂ : Type*} (e₁ : α₁ ≃ α₂) (e₂ : β₁ ≃ β₂) :
  (prod_congr e₁ e₂).symm = prod_congr e₁.symm e₂.symm :=
rfl

/-- Type product is commutative up to an equivalence: `α × β ≃ β × α`. -/
def prod_comm (α β : Type*) : α × β ≃ β × α :=
⟨prod.swap, prod.swap, λ⟨a, b⟩, rfl, λ⟨a, b⟩, rfl⟩

@[simp] lemma coe_prod_comm (α β) : ⇑(prod_comm α β)= prod.swap := rfl

@[simp] lemma prod_comm_symm (α β) : (prod_comm α β).symm = prod_comm β α := rfl

/-- Type product is associative up to an equivalence. -/
def prod_assoc (α β γ : Sort*) : (α × β) × γ ≃ α × (β × γ) :=
⟨λ p, ⟨p.1.1, ⟨p.1.2, p.2⟩⟩, λp, ⟨⟨p.1, p.2.1⟩, p.2.2⟩, λ ⟨⟨a, b⟩, c⟩, rfl, λ ⟨a, ⟨b, c⟩⟩, rfl⟩

@[simp] theorem prod_assoc_apply {α β γ : Sort*} (p : (α × β) × γ) :
  prod_assoc α β γ p = ⟨p.1.1, ⟨p.1.2, p.2⟩⟩ := rfl

@[simp] theorem prod_assoc_sym_apply {α β γ : Sort*} (p : α × (β × γ)) :
  (prod_assoc α β γ).symm p = ⟨⟨p.1, p.2.1⟩, p.2.2⟩ := rfl

lemma prod_assoc_preimage {α β γ} {s : set α} {t : set β} {u : set γ} :
  equiv.prod_assoc α β γ ⁻¹' s.prod (t.prod u) = (s.prod t).prod u :=
by { ext, simp [and_assoc] }

section
/-- `punit` is a right identity for type product up to an equivalence. -/
def prod_punit (α : Type*) : α × punit.{u+1} ≃ α :=
⟨λ p, p.1, λ a, (a, punit.star), λ ⟨_, punit.star⟩, rfl, λ a, rfl⟩

@[simp] theorem prod_punit_apply {α : Sort*} (a : α × punit.{u+1}) : prod_punit α a = a.1 := rfl

/-- `punit` is a left identity for type product up to an equivalence. -/
def punit_prod (α : Type*) : punit.{u+1} × α ≃ α :=
calc punit × α ≃ α × punit : prod_comm _ _
           ... ≃ α         : prod_punit _

@[simp] theorem punit_prod_apply {α : Type*} (a : punit.{u+1} × α) : punit_prod α a = a.2 := rfl

/-- `empty` type is a right absorbing element for type product up to an equivalence. -/
def prod_empty (α : Type*) : α × empty ≃ empty :=
equiv_empty (λ ⟨_, e⟩, e.rec _)

/-- `empty` type is a left absorbing element for type product up to an equivalence. -/
def empty_prod (α : Type*) : empty × α ≃ empty :=
equiv_empty (λ ⟨e, _⟩, e.rec _)

/-- `pempty` type is a right absorbing element for type product up to an equivalence. -/
def prod_pempty (α : Type*) : α × pempty ≃ pempty :=
equiv_pempty (λ ⟨_, e⟩, e.rec _)

/-- `pempty` type is a left absorbing element for type product up to an equivalence. -/
def pempty_prod (α : Type*) : pempty × α ≃ pempty :=
equiv_pempty (λ ⟨e, _⟩, e.rec _)
end

section
open sum
/-- `psum` is equivalent to `sum`. -/
def psum_equiv_sum (α β : Type*) : psum α β ≃ α ⊕ β :=
⟨λ s, psum.cases_on s inl inr,
 λ s, sum.cases_on s psum.inl psum.inr,
 λ s, by cases s; refl,
 λ s, by cases s; refl⟩

/-- If `α ≃ α'` and `β ≃ β'`, then `α ⊕ β ≃ α' ⊕ β'`. -/
def sum_congr {α₁ β₁ α₂ β₂ : Type*} (ea : α₁ ≃ α₂) (eb : β₁ ≃ β₂) : α₁ ⊕ β₁ ≃ α₂ ⊕ β₂ :=
⟨sum.map ea eb, sum.map ea.symm eb.symm, λ x, by simp, λ x, by simp⟩

@[simp] theorem sum_congr_apply {α₁ β₁ α₂ β₂ : Type*} (e₁ : α₁ ≃ α₂) (e₂ : β₁ ≃ β₂) (a : α₁ ⊕ β₁) :
  sum_congr e₁ e₂ a = a.map e₁ e₂ :=
rfl

@[simp] lemma sum_congr_symm {α β γ δ : Type u} (e : α ≃ β) (f : γ ≃ δ) :
  (equiv.sum_congr e f).symm = (equiv.sum_congr (e.symm) (f.symm)) :=
rfl

/-- `bool` is equivalent the sum of two `punit`s. -/
def bool_equiv_punit_sum_punit : bool ≃ punit.{u+1} ⊕ punit.{v+1} :=
⟨λ b, cond b (inr punit.star) (inl punit.star),
 λ s, sum.rec_on s (λ_, ff) (λ_, tt),
 λ b, by cases b; refl,
 λ s, by rcases s with ⟨⟨⟩⟩ | ⟨⟨⟩⟩; refl⟩

/-- `Prop` is noncomputably equivalent to `bool`. -/
noncomputable def Prop_equiv_bool : Prop ≃ bool :=
⟨λ p, @to_bool p (classical.prop_decidable _),
 λ b, b, λ p, by simp, λ b, by simp⟩

/-- Sum of types is commutative up to an equivalence. -/
def sum_comm (α β : Sort*) : α ⊕ β ≃ β ⊕ α :=
⟨sum.swap, sum.swap, sum.swap_swap, sum.swap_swap⟩

@[simp] lemma sum_comm_apply (α β) (a) : sum_comm α β a = a.swap := rfl
@[simp] lemma sum_comm_symm (α β) : (sum_comm α β).symm = sum_comm β α := rfl

/-- Sum of types is associative up to an equivalence. -/
def sum_assoc (α β γ : Sort*) : (α ⊕ β) ⊕ γ ≃ α ⊕ (β ⊕ γ) :=
⟨sum.elim (sum.elim sum.inl (sum.inr ∘ sum.inl)) (sum.inr ∘ sum.inr),
  sum.elim (sum.inl ∘ sum.inl) $ sum.elim (sum.inl ∘ sum.inr) sum.inr,
  by rintros (⟨_ | _⟩ | _); refl,
  by rintros (_ | ⟨_ | _⟩); refl⟩

@[simp] theorem sum_assoc_apply_in1 {α β γ} (a) : sum_assoc α β γ (inl (inl a)) = inl a := rfl
@[simp] theorem sum_assoc_apply_in2 {α β γ} (b) : sum_assoc α β γ (inl (inr b)) = inr (inl b) := rfl
@[simp] theorem sum_assoc_apply_in3 {α β γ} (c) : sum_assoc α β γ (inr c) = inr (inr c) := rfl

/-- Sum with `empty` is equivalent to the original type. -/
def sum_empty (α : Type*) : α ⊕ empty ≃ α :=
⟨sum.elim id (empty.rec _),
 inl,
 λ s, by { rcases s with _ | ⟨⟨⟩⟩, refl },
 λ a, rfl⟩

@[simp] lemma sum_empty_apply_inl {α} (a) : sum_empty α (sum.inl a) = a := rfl

/-- The sum of `empty` with any `Sort*` is equivalent to the right summand. -/
def empty_sum (α : Sort*) : empty ⊕ α ≃ α :=
(sum_comm _ _).trans $ sum_empty _

@[simp] lemma empty_sum_apply_inr {α} (a) : empty_sum α (sum.inr a) = a := rfl

/-- Sum with `pempty` is equivalent to the original type. -/
def sum_pempty (α : Type*) : α ⊕ pempty ≃ α :=
⟨sum.elim id (pempty.rec _),
 inl,
 λ s, by { rcases s with _ | ⟨⟨⟩⟩, refl },
 λ a, rfl⟩

@[simp] lemma sum_pempty_apply_inl {α} (a) : sum_pempty α (sum.inl a) = a := rfl

/-- The sum of `pempty` with any `Sort*` is equivalent to the right summand. -/
def pempty_sum (α : Sort*) : pempty ⊕ α ≃ α :=
(sum_comm _ _).trans $ sum_pempty _

@[simp] lemma pempty_sum_apply_inr {α} (a) : pempty_sum α (sum.inr a) = a := rfl

/-- `option α` is equivalent to `α ⊕ punit` -/
def option_equiv_sum_punit (α : Type*) : option α ≃ α ⊕ punit.{u+1} :=
⟨λ o, match o with none := inr punit.star | some a := inl a end,
 λ s, match s with inr _ := none | inl a := some a end,
 λ o, by cases o; refl,
 λ s, by rcases s with _ | ⟨⟨⟩⟩; refl⟩

@[simp] lemma option_equiv_sum_punit_none {α} :
  option_equiv_sum_punit α none = sum.inr punit.star := rfl
@[simp] lemma option_equiv_sum_punit_some {α} (a) :
  option_equiv_sum_punit α (some a) = sum.inl a := rfl

@[simp] lemma option_equiv_sum_punit_coe {α} (a : α) :
  option_equiv_sum_punit α a = sum.inl a := rfl

@[simp] lemma option_equiv_sum_punit_symm_inl {α} (a) :
  (option_equiv_sum_punit α).symm (sum.inl a) = a :=
rfl

@[simp] lemma option_equiv_sum_punit_symm_inr {α} (a) :
  (option_equiv_sum_punit α).symm (sum.inr a) = none :=
rfl

/-- The set of `x : option α` such that `is_some x` is equivalent to `α`. -/
def option_is_some_equiv (α : Type*) : {x : option α // x.is_some} ≃ α :=
{ to_fun := λ o, option.get o.2,
  inv_fun := λ x, ⟨some x, dec_trivial⟩,
  left_inv := λ o, subtype.eq $ option.some_get _,
  right_inv := λ x, option.get_some _ _ }

/-- `α ⊕ β` is equivalent to a `sigma`-type over `bool`. -/
def sum_equiv_sigma_bool (α β : Sort*) : α ⊕ β ≃ (Σ b: bool, cond b α β) :=
⟨λ s, match s with inl a := ⟨tt, a⟩ | inr b := ⟨ff, b⟩ end,
 λ s, match s with ⟨tt, a⟩ := inl a | ⟨ff, b⟩ := inr b end,
 λ s, by cases s; refl,
 λ s, by rcases s with ⟨_|_, _⟩; refl⟩

/-- `sigma_preimage_equiv f` for `f : α → β` is the natural equivalence between
the type of all fibres of `f` and the total space `α`. -/
def sigma_preimage_equiv {α β : Type*} (f : α → β) :
  (Σ y : β, {x // f x = y}) ≃ α :=
⟨λ x, x.2.1, λ x, ⟨f x, x, rfl⟩, λ ⟨y, x, rfl⟩, rfl, λ x, rfl⟩

@[simp] lemma sigma_preimage_equiv_apply {α β : Type*} (f : α → β)
  (x : Σ y : β, {x // f x = y}) :
  (sigma_preimage_equiv f) x = x.2.1 := rfl

@[simp] lemma sigma_preimage_equiv_symm_apply_fst {α β : Type*} (f : α → β) (a : α) :
  ((sigma_preimage_equiv f).symm a).1 = f a := rfl

@[simp] lemma sigma_preimage_equiv_symm_apply_snd_fst {α β : Type*} (f : α → β) (a : α) :
  ((sigma_preimage_equiv f).symm a).2.1 = a := rfl

<<<<<<< HEAD
=======
/-- A set `s` in `α × β` is equivalent to the sigma-type `Σ x, {y | (x, y) ∈ s}`. -/
>>>>>>> fca876ea
def set_prod_equiv_sigma {α β : Type*} (s : set (α × β)) :
  s ≃ Σ x : α, {y | (x, y) ∈ s} :=
{ to_fun := λ x, ⟨x.1.1, x.1.2, by simp⟩,
  inv_fun := λ x, ⟨(x.1, x.2.1), x.2.2⟩,
  left_inv := λ ⟨⟨x, y⟩, h⟩, rfl,
  right_inv := λ ⟨x, y, h⟩, rfl }

end

section sum_compl

/-- For any predicate `p` on `α`,
the sum of the two subtypes `{a // p a}` and its complement `{a // ¬ p a}`
is naturally equivalent to `α`. -/
def sum_compl {α : Type*} (p : α → Prop) [decidable_pred p] :
  {a // p a} ⊕ {a // ¬ p a} ≃ α :=
{ to_fun := sum.elim coe coe,
  inv_fun := λ a, if h : p a then sum.inl ⟨a, h⟩ else sum.inr ⟨a, h⟩,
  left_inv := by { rintros (⟨x,hx⟩|⟨x,hx⟩); dsimp; [rw dif_pos, rw dif_neg], },
  right_inv := λ a, by { dsimp, split_ifs; refl } }

@[simp] lemma sum_compl_apply_inl {α : Type*} (p : α → Prop) [decidable_pred p]
  (x : {a // p a}) :
  sum_compl p (sum.inl x) = x := rfl

@[simp] lemma sum_compl_apply_inr {α : Type*} (p : α → Prop) [decidable_pred p]
  (x : {a // ¬ p a}) :
  sum_compl p (sum.inr x) = x := rfl

@[simp] lemma sum_compl_apply_symm_of_pos {α : Type*} (p : α → Prop) [decidable_pred p]
  (a : α) (h : p a) :
  (sum_compl p).symm a = sum.inl ⟨a, h⟩ := dif_pos h

@[simp] lemma sum_compl_apply_symm_of_neg {α : Type*} (p : α → Prop) [decidable_pred p]
  (a : α) (h : ¬ p a) :
  (sum_compl p).symm a = sum.inr ⟨a, h⟩ := dif_neg h

end sum_compl

section subtype_preimage

variables (p : α → Prop) [decidable_pred p] (x₀ : {a // p a} → β)

/-- For a fixed function `x₀ : {a // p a} → β` defined on a subtype of `α`,
the subtype of functions `x : α → β` that agree with `x₀` on the subtype `{a // p a}`
is naturally equivalent to the type of functions `{a // ¬ p a} → β`. -/
def subtype_preimage :
  {x : α → β // x ∘ coe = x₀} ≃ ({a // ¬ p a} → β) :=
{ to_fun := λ (x : {x : α → β // x ∘ coe = x₀}) a, (x : α → β) a,
  inv_fun := λ x, ⟨λ a, if h : p a then x₀ ⟨a, h⟩ else x ⟨a, h⟩,
    funext $ λ ⟨a, h⟩, dif_pos h⟩,
  left_inv := λ ⟨x, hx⟩, subtype.val_injective $ funext $ λ a,
    (by { dsimp, split_ifs; [ rw ← hx, skip ]; refl }),
  right_inv := λ x, funext $ λ ⟨a, h⟩,
    show dite (p a) _ _ = _, by { dsimp, rw [dif_neg h] } }

@[simp] lemma subtype_preimage_apply (x : {x : α → β // x ∘ coe = x₀}) :
  subtype_preimage p x₀ x = λ a, (x : α → β) a := rfl

@[simp] lemma subtype_preimage_symm_apply_coe (x : {a // ¬ p a} → β) :
  ((subtype_preimage p x₀).symm x : α → β) =
    λ a, if h : p a then x₀ ⟨a, h⟩ else x ⟨a, h⟩ := rfl

lemma subtype_preimage_symm_apply_coe_pos (x : {a // ¬ p a} → β) (a : α) (h : p a) :
  ((subtype_preimage p x₀).symm x : α → β) a = x₀ ⟨a, h⟩ :=
dif_pos h

lemma subtype_preimage_symm_apply_coe_neg (x : {a // ¬ p a} → β) (a : α) (h : ¬ p a) :
  ((subtype_preimage p x₀).symm x : α → β) a = x ⟨a, h⟩ :=
dif_neg h

end subtype_preimage

section fun_unique

variables (α β) [unique α]

/-- If `α` has a unique term, then the type of function `α → β` is equivalent to `β`. -/
def fun_unique : (α → β) ≃ β :=
{ to_fun := λ f, f (default α),
  inv_fun := λ b a, b,
  left_inv := λ f, funext $ λ a, congr_arg f $ subsingleton.elim _ _,
  right_inv := λ b, rfl }

variables {α β}

@[simp] lemma fun_unique_apply (f : α → β) :
  fun_unique α β f = f (default α) := rfl

@[simp] lemma fun_unique_symm_apply (b : β) (a : α) :
  (fun_unique α β).symm b a = b := rfl

end fun_unique

section

/-- A family of equivalences `Π a, β₁ a ≃ β₂ a` generates an equivalence between `Π a, β₁ a` and
`Π a, β₂ a`. -/
def Pi_congr_right {α} {β₁ β₂ : α → Sort*} (F : Π a, β₁ a ≃ β₂ a) : (Π a, β₁ a) ≃ (Π a, β₂ a) :=
⟨λ H a, F a (H a), λ H a, (F a).symm (H a),
 λ H, funext $ by simp, λ H, funext $ by simp⟩

/-- Dependent `curry` equivalence: the type of dependent functions on `Σ i, β i` is equivalent
to the type of dependent functions of two arguments (i.e., functions to the space of functions). -/
def Pi_curry {α} {β : α → Sort*} (γ : Π a, β a → Sort*) :
  (Π x : Σ i, β i, γ x.1 x.2) ≃ (Π a b, γ a b) :=
{ to_fun := λ f x y, f ⟨x,y⟩,
  inv_fun := λ f x, f x.1 x.2,
  left_inv := λ f, funext $ λ ⟨x,y⟩, rfl,
  right_inv := λ f, funext $ λ x, funext $ λ y, rfl }

end

section
/-- A `psigma`-type is equivalent to the corresponding `sigma`-type. -/
def psigma_equiv_sigma {α} (β : α → Sort*) : (Σ' i, β i) ≃ Σ i, β i :=
⟨λ a, ⟨a.1, a.2⟩, λ a, ⟨a.1, a.2⟩, λ ⟨a, b⟩, rfl, λ ⟨a, b⟩, rfl⟩

@[simp] lemma psigma_equiv_sigma_apply {α} (β : α → Sort*) (x) :
  psigma_equiv_sigma β x = ⟨x.1, x.2⟩ :=
rfl

@[simp] lemma psigma_equiv_sigma_symm_apply {α} (β : α → Sort*) (x) :
  (psigma_equiv_sigma β).symm x = ⟨x.1, x.2⟩ :=
rfl

/-- A family of equivalences `Π a, β₁ a ≃ β₂ a` generates an equivalence between `Σ a, β₁ a` and
`Σ a, β₂ a`. -/
def sigma_congr_right {α} {β₁ β₂ : α → Sort*} (F : Π a, β₁ a ≃ β₂ a) : (Σ a, β₁ a) ≃ Σ a, β₂ a :=
⟨λ a, ⟨a.1, F a.1 a.2⟩, λ a, ⟨a.1, (F a.1).symm a.2⟩,
 λ ⟨a, b⟩, congr_arg (sigma.mk a) $ symm_apply_apply (F a) b,
 λ ⟨a, b⟩, congr_arg (sigma.mk a) $ apply_symm_apply (F a) b⟩

@[simp] lemma sigma_congr_right_apply {α} {β₁ β₂ : α → Sort*} (F : Π a, β₁ a ≃ β₂ a) (x) :
  sigma_congr_right F x = ⟨x.1, F x.1 x.2⟩ :=
rfl

@[simp] lemma sigma_congr_right_symm_apply {α} {β₁ β₂ : α → Sort*} (F : Π a, β₁ a ≃ β₂ a) (x) :
  (sigma_congr_right F).symm x = ⟨x.1, (F x.1).symm x.2⟩ :=
rfl

/-- An equivalence `f : α₁ ≃ α₂` generates an equivalence between `Σ a, β (f a)` and `Σ a, β a`. -/
def sigma_congr_left {α₁ α₂} {β : α₂ → Sort*} (e : α₁ ≃ α₂) : (Σ a:α₁, β (e a)) ≃ (Σ a:α₂, β a) :=
⟨λ a, ⟨e a.1, a.2⟩, λ a, ⟨e.symm a.1, @@eq.rec β a.2 (e.right_inv a.1).symm⟩,
 λ ⟨a, b⟩, match e.symm (e a), e.left_inv a : ∀ a' (h : a' = a),
     @sigma.mk _ (β ∘ e) _ (@@eq.rec β b (congr_arg e h.symm)) = ⟨a, b⟩ with
   | _, rfl := rfl end,
 λ ⟨a, b⟩, match e (e.symm a), _ : ∀ a' (h : a' = a),
     sigma.mk a' (@@eq.rec β b h.symm) = ⟨a, b⟩ with
   | _, rfl := rfl end⟩

@[simp] lemma sigma_congr_left_apply {α₁ α₂} {β : α₂ → Sort*} (e : α₁ ≃ α₂) (x : Σ a, β (e a)) :
  sigma_congr_left e x = ⟨e x.1, x.2⟩ :=
rfl

/-- Transporting a sigma type through an equivalence of the base -/
def sigma_congr_left' {α₁ α₂} {β : α₁ → Sort*} (f : α₁ ≃ α₂) :
  (Σ a:α₁, β a) ≃ (Σ a:α₂, β (f.symm a)) :=
(sigma_congr_left f.symm).symm

/-- Transporting a sigma type through an equivalence of the base and a family of equivalences
of matching fibers -/
def sigma_congr {α₁ α₂} {β₁ : α₁ → Sort*} {β₂ : α₂ → Sort*} (f : α₁ ≃ α₂)
  (F : ∀ a, β₁ a ≃ β₂ (f a)) :
  sigma β₁ ≃ sigma β₂ :=
(sigma_congr_right F).trans (sigma_congr_left f)

/-- `sigma` type with a constant fiber is equivalent to the product. -/
def sigma_equiv_prod (α β : Type*) : (Σ_:α, β) ≃ α × β :=
⟨λ a, ⟨a.1, a.2⟩, λ a, ⟨a.1, a.2⟩, λ ⟨a, b⟩, rfl, λ ⟨a, b⟩, rfl⟩

@[simp] lemma sigma_equiv_prod_apply {α β : Type*} (x : Σ _:α, β) :
  sigma_equiv_prod α β x = ⟨x.1, x.2⟩ :=
rfl

@[simp] lemma sigma_equiv_prod_symm_apply {α β : Type*} (x : α × β) :
  (sigma_equiv_prod α β).symm x = ⟨x.1, x.2⟩ :=
rfl

/-- If each fiber of a `sigma` type is equivalent to a fixed type, then the sigma type
is equivalent to the product. -/
def sigma_equiv_prod_of_equiv {α β} {β₁ : α → Sort*} (F : Π a, β₁ a ≃ β) : sigma β₁ ≃ α × β :=
(sigma_congr_right F).trans (sigma_equiv_prod α β)

end

section prod_congr

variables {α₁ β₁ β₂ : Type*} (e : α₁ → β₁ ≃ β₂)

/-- A family of equivalences `Π (a : α₁), β₁ ≃ β₂` generates an equivalence
between `β₁ × α₁` and `β₂ × α₁`. -/
def prod_congr_left : β₁ × α₁ ≃ β₂ × α₁ :=
{ to_fun := λ ab, ⟨e ab.2 ab.1, ab.2⟩,
  inv_fun := λ ab, ⟨(e ab.2).symm ab.1, ab.2⟩,
  left_inv := by { rintros ⟨a, b⟩, simp },
  right_inv := by { rintros ⟨a, b⟩, simp } }

@[simp] lemma prod_congr_left_apply (b : β₁) (a : α₁) :
prod_congr_left e (b, a) = (e a b, a) := rfl

lemma prod_congr_refl_right (e : β₁ ≃ β₂) :
  prod_congr e (equiv.refl α₁) = prod_congr_left (λ _, e) :=
by { ext ⟨a, b⟩ : 1, simp }

/-- A family of equivalences `Π (a : α₁), β₁ ≃ β₂` generates an equivalence
between `α₁ × β₁` and `α₁ × β₂`. -/
def prod_congr_right : α₁ × β₁ ≃ α₁ × β₂ :=
{ to_fun := λ ab, ⟨ab.1, e ab.1 ab.2⟩,
  inv_fun := λ ab, ⟨ab.1, (e ab.1).symm ab.2⟩,
  left_inv := by { rintros ⟨a, b⟩, simp },
  right_inv := by { rintros ⟨a, b⟩, simp } }

@[simp] lemma prod_congr_right_apply (a : α₁) (b : β₁) :
  prod_congr_right e (a, b) = (a, e a b) := rfl

lemma prod_congr_refl_left (e : β₁ ≃ β₂) :
  prod_congr (equiv.refl α₁) e = prod_congr_right (λ _, e) :=
by { ext ⟨a, b⟩ : 1, simp }

@[simp] lemma prod_congr_left_trans_prod_comm :
  (prod_congr_left e).trans (prod_comm _ _) = (prod_comm _ _).trans (prod_congr_right e) :=
by { ext ⟨a, b⟩ : 1, simp }

@[simp] lemma prod_congr_right_trans_prod_comm :
  (prod_congr_right e).trans (prod_comm _ _) = (prod_comm _ _).trans (prod_congr_left e) :=
by { ext ⟨a, b⟩ : 1, simp }

lemma sigma_congr_right_sigma_equiv_prod :
  (sigma_congr_right e).trans (sigma_equiv_prod α₁ β₂) =
    (sigma_equiv_prod α₁ β₁).trans (prod_congr_right e) :=
by { ext ⟨a, b⟩ : 1, simp }

lemma sigma_equiv_prod_sigma_congr_right :
  (sigma_equiv_prod α₁ β₁).symm.trans (sigma_congr_right e) =
    (prod_congr_right e).trans (sigma_equiv_prod α₁ β₂).symm :=
by { ext ⟨a, b⟩ : 1, simp }

end prod_congr

namespace perm

variables {α₁ β₁ β₂ : Type*} [decidable_eq α₁] (a : α₁) (e : perm β₁)

/-- `prod_extend_right a e` extends `e : perm β` to `perm (α × β)` by sending `(a, b)` to
`(a, e b)` and keeping the other `(a', b)` fixed. -/
def prod_extend_right : perm (α₁ × β₁) :=
{ to_fun := λ ab, if ab.fst = a then (a, e ab.snd) else ab,
  inv_fun := λ ab, if ab.fst = a then (a, e⁻¹ ab.snd) else ab,
  left_inv := by { rintros ⟨k', x⟩, simp only, split_ifs with h; simp [h] },
  right_inv := by { rintros ⟨k', x⟩, simp only, split_ifs with h; simp [h] } }

@[simp] lemma prod_extend_right_apply_eq (b : β₁) :
  prod_extend_right a e (a, b) = (a, e b) := if_pos rfl

lemma prod_extend_right_apply_ne {a a' : α₁} (h : a' ≠ a) (b : β₁) :
  prod_extend_right a e (a', b) = (a', b) := if_neg h

lemma eq_of_prod_extend_right_ne {e : perm β₁} {a a' : α₁} {b : β₁}
  (h : prod_extend_right a e (a', b) ≠ (a', b)) : a' = a :=
by { contrapose! h, exact prod_extend_right_apply_ne _ h _ }

@[simp] lemma fst_prod_extend_right (ab : α₁ × β₁) :
  (prod_extend_right a e ab).fst = ab.fst :=
begin
  rw [prod_extend_right, coe_fn_mk],
  split_ifs with h,
  { rw h },
  { refl }
end

end perm

section
/-- The type of functions to a product `α × β` is equivalent to the type of pairs of functions
`γ → α` and `γ → β`. -/
def arrow_prod_equiv_prod_arrow (α β γ : Type*) : (γ → α × β) ≃ (γ → α) × (γ → β) :=
⟨λ f, (λ c, (f c).1, λ c, (f c).2),
 λ p c, (p.1 c, p.2 c),
 λ f, funext $ λ c, prod.mk.eta,
 λ p, by { cases p, refl }⟩

/-- Functions `α → β → γ` are equivalent to functions on `α × β`. -/
def arrow_arrow_equiv_prod_arrow (α β γ : Sort*) : (α → β → γ) ≃ (α × β → γ) :=
⟨uncurry, curry, curry_uncurry, uncurry_curry⟩

open sum
/-- The type of functions on a sum type `α ⊕ β` is equivalent to the type of pairs of functions
on `α` and on `β`. -/
def sum_arrow_equiv_prod_arrow (α β γ : Type*) : ((α ⊕ β) → γ) ≃ (α → γ) × (β → γ) :=
⟨λ f, (f ∘ inl, f ∘ inr),
 λ p, sum.elim p.1 p.2,
 λ f, by { ext ⟨⟩; refl },
 λ p, by { cases p, refl }⟩

/-- Type product is right distributive with respect to type sum up to an equivalence. -/
def sum_prod_distrib (α β γ : Sort*) : (α ⊕ β) × γ ≃ (α × γ) ⊕ (β × γ) :=
⟨λ p, match p with (inl a, c) := inl (a, c) | (inr b, c) := inr (b, c) end,
 λ s, match s with inl q := (inl q.1, q.2) | inr q := (inr q.1, q.2) end,
 λ p, by rcases p with ⟨_ | _, _⟩; refl,
 λ s, by rcases s with ⟨_, _⟩ | ⟨_, _⟩; refl⟩

@[simp] theorem sum_prod_distrib_apply_left {α β γ} (a : α) (c : γ) :
   sum_prod_distrib α β γ (sum.inl a, c) = sum.inl (a, c) := rfl
@[simp] theorem sum_prod_distrib_apply_right {α β γ} (b : β) (c : γ) :
   sum_prod_distrib α β γ (sum.inr b, c) = sum.inr (b, c) := rfl

/-- Type product is left distributive with respect to type sum up to an equivalence. -/
def prod_sum_distrib (α β γ : Sort*) : α × (β ⊕ γ) ≃ (α × β) ⊕ (α × γ) :=
calc α × (β ⊕ γ) ≃ (β ⊕ γ) × α       : prod_comm _ _
            ...   ≃ (β × α) ⊕ (γ × α) : sum_prod_distrib _ _ _
            ...   ≃ (α × β) ⊕ (α × γ) : sum_congr (prod_comm _ _) (prod_comm _ _)

@[simp] theorem prod_sum_distrib_apply_left {α β γ} (a : α) (b : β) :
   prod_sum_distrib α β γ (a, sum.inl b) = sum.inl (a, b) := rfl
@[simp] theorem prod_sum_distrib_apply_right {α β γ} (a : α) (c : γ) :
   prod_sum_distrib α β γ (a, sum.inr c) = sum.inr (a, c) := rfl

/-- The product of an indexed sum of types (formally, a `sigma`-type `Σ i, α i`) by a type `β` is
equivalent to the sum of products `Σ i, (α i × β)`. -/
def sigma_prod_distrib {ι : Type*} (α : ι → Type*) (β : Type*) :
  ((Σ i, α i) × β) ≃ (Σ i, (α i × β)) :=
⟨λ p, ⟨p.1.1, (p.1.2, p.2)⟩,
 λ p, (⟨p.1, p.2.1⟩, p.2.2),
 λ p, by { rcases p with ⟨⟨_, _⟩, _⟩, refl },
 λ p, by { rcases p with ⟨_, ⟨_, _⟩⟩, refl }⟩

/-- The product `bool × α` is equivalent to `α ⊕ α`. -/
def bool_prod_equiv_sum (α : Type u) : bool × α ≃ α ⊕ α :=
calc bool × α ≃ (unit ⊕ unit) × α       : prod_congr bool_equiv_punit_sum_punit (equiv.refl _)
      ...     ≃ (unit × α) ⊕ (unit × α) : sum_prod_distrib _ _ _
      ...     ≃ α ⊕ α                   : sum_congr (punit_prod _) (punit_prod _)

/-- The function type `bool → α` is equivalent to `α × α`. -/
def bool_to_equiv_prod (α : Type u) : (bool → α) ≃ α × α :=
calc (bool → α) ≃ ((unit ⊕ unit) → α) : (arrow_congr bool_equiv_punit_sum_punit (equiv.refl α))
     ...        ≃ (unit → α) × (unit → α) : sum_arrow_equiv_prod_arrow _ _ _
     ...        ≃ α × α : prod_congr (punit_arrow_equiv _) (punit_arrow_equiv _)

@[simp] lemma bool_to_equiv_prod_apply {α : Type u} (f : bool → α) :
  bool_to_equiv_prod α f = (f ff, f tt) := rfl
@[simp] lemma bool_to_equiv_prod_symm_apply_ff {α : Type u} (p : α × α) :
  (bool_to_equiv_prod α).symm p ff = p.1 := rfl
@[simp] lemma bool_to_equiv_prod_symm_apply_tt {α : Type u} (p : α × α) :
  (bool_to_equiv_prod α).symm p tt = p.2 := rfl

end

section
open sum nat
/-- The set of natural numbers is equivalent to `ℕ ⊕ punit`. -/
def nat_equiv_nat_sum_punit : ℕ ≃ ℕ ⊕ punit.{u+1} :=
⟨λ n, match n with zero := inr punit.star | succ a := inl a end,
 λ s, match s with inl n := succ n | inr punit.star := zero end,
 λ n, begin cases n, repeat { refl } end,
 λ s, begin cases s with a u, { refl }, {cases u, { refl }} end⟩

/-- `ℕ ⊕ punit` is equivalent to `ℕ`. -/
def nat_sum_punit_equiv_nat : ℕ ⊕ punit.{u+1} ≃ ℕ :=
nat_equiv_nat_sum_punit.symm

/-- The type of integer numbers is equivalent to `ℕ ⊕ ℕ`. -/
def int_equiv_nat_sum_nat : ℤ ≃ ℕ ⊕ ℕ :=
by refine ⟨_, _, _, _⟩; intro z; {cases z; [left, right]; assumption} <|> {cases z; refl}

end

/-- An equivalence between `α` and `β` generates an equivalence between `list α` and `list β`. -/
def list_equiv_of_equiv {α β : Type*} (e : α ≃ β) : list α ≃ list β :=
{ to_fun := list.map e,
  inv_fun := list.map e.symm,
  left_inv := λ l, by rw [list.map_map, e.symm_comp_self, list.map_id],
  right_inv := λ l, by rw [list.map_map, e.self_comp_symm, list.map_id] }

/-- `fin n` is equivalent to `{m // m < n}`. -/
def fin_equiv_subtype (n : ℕ) : fin n ≃ {m // m < n} :=
⟨λ x, ⟨x.1, x.2⟩, λ x, ⟨x.1, x.2⟩, λ ⟨a, b⟩, rfl,λ ⟨a, b⟩, rfl⟩

/-- If `α` is equivalent to `β`, then `unique α` is equivalent to `β`. -/
def unique_congr (e : α ≃ β) : unique α ≃ unique β :=
{ to_fun := λ h, @equiv.unique _ _ h e.symm,
  inv_fun := λ h, @equiv.unique _ _ h e,
  left_inv := λ _, subsingleton.elim _ _,
  right_inv := λ _, subsingleton.elim _ _ }

section
open subtype

/-- If `α` is equivalent to `β` and the predicates `p : α → Prop` and `q : β → Prop` are equivalent
at corresponding points, then `{a // p a}` is equivalent to `{b // q b}`. -/
def subtype_congr {p : α → Prop} {q : β → Prop}
  (e : α ≃ β) (h : ∀ a, p a ↔ q (e a)) : {a : α // p a} ≃ {b : β // q b} :=
⟨λ x, ⟨e x.1, (h _).1 x.2⟩,
 λ y, ⟨e.symm y.1, (h _).2 (by { simp, exact y.2 })⟩,
 λ ⟨x, h⟩, subtype.ext_val $ by simp,
 λ ⟨y, h⟩, subtype.ext_val $ by simp⟩

@[simp] lemma subtype_congr_apply {p : α → Prop} {q : β → Prop} (e : α ≃ β)
  (h : ∀ (a : α), p a ↔ q (e a)) (x : {x // p x}) :
  e.subtype_congr h x = ⟨e x, (h _).1 x.2⟩ :=
rfl

@[simp] lemma subtype_congr_symm_apply {p : α → Prop} {q : β → Prop} (e : α ≃ β)
  (h : ∀ (a : α), p a ↔ q (e a)) (y : {y // q y}) :
  (e.subtype_congr h).symm y = ⟨e.symm y, (h _).2 $ (e.apply_symm_apply y).symm ▸ y.2⟩ :=
rfl

/-- If two predicates `p` and `q` are pointwise equivalent, then `{x // p x}` is equivalent to
`{x // q x}`. -/
def subtype_congr_right {p q : α → Prop} (e : ∀x, p x ↔ q x) : {x // p x} ≃ {x // q x} :=
subtype_congr (equiv.refl _) e

@[simp] lemma subtype_congr_right_mk {p q : α → Prop} (e : ∀x, p x ↔ q x)
  {x : α} (h : p x) : subtype_congr_right e ⟨x, h⟩ = ⟨x, (e x).1 h⟩ := rfl

/-- If `α ≃ β`, then for any predicate `p : β → Prop` the subtype `{a // p (e a)}` is equivalent
to the subtype `{b // p b}`. -/
def subtype_equiv_of_subtype {p : β → Prop} (e : α ≃ β) :
  {a : α // p (e a)} ≃ {b : β // p b} :=
subtype_congr e $ by simp

/-- If `α ≃ β`, then for any predicate `p : α → Prop` the subtype `{a // p a}` is equivalent
to the subtype `{b // p (e.symm b)}`. This version is used by `equiv_rw`. -/
def subtype_equiv_of_subtype' {p : α → Prop} (e : α ≃ β) :
  {a : α // p a} ≃ {b : β // p (e.symm b)} :=
e.symm.subtype_equiv_of_subtype.symm

/-- If two predicates are equal, then the corresponding subtypes are equivalent. -/
def subtype_congr_prop {α : Type*} {p q : α → Prop} (h : p = q) : subtype p ≃ subtype q :=
subtype_congr (equiv.refl α) (assume a, h ▸ iff.rfl)

/-- The subtypes corresponding to equal sets are equivalent. -/
def set_congr {α : Type*} {s t : set α} (h : s = t) : s ≃ t :=
subtype_congr_prop h

/-- A subtype of a subtype is equivalent to the subtype of elements satisfying both predicates. This
version allows the “inner” predicate to depend on `h : p a`. -/
def subtype_subtype_equiv_subtype_exists {α : Type u} (p : α → Prop) (q : subtype p → Prop) :
  subtype q ≃ {a : α // ∃h:p a, q ⟨a, h⟩ } :=
⟨λ⟨⟨a, ha⟩, ha'⟩, ⟨a, ha, ha'⟩,
  λ⟨a, ha⟩, ⟨⟨a, ha.cases_on $ assume h _, h⟩, by { cases ha, exact ha_h }⟩,
  assume ⟨⟨a, ha⟩, h⟩, rfl, assume ⟨a, h₁, h₂⟩, rfl⟩

/-- A subtype of a subtype is equivalent to the subtype of elements satisfying both predicates. -/
def subtype_subtype_equiv_subtype_inter {α : Type u} (p q : α → Prop) :
  {x : subtype p // q x.1} ≃ subtype (λ x, p x ∧ q x) :=
(subtype_subtype_equiv_subtype_exists p _).trans $
subtype_congr_right $ λ x, exists_prop

/-- If the outer subtype has more restrictive predicate than the inner one,
then we can drop the latter. -/
def subtype_subtype_equiv_subtype {α : Type u} {p q : α → Prop} (h : ∀ {x}, q x → p x) :
  {x : subtype p // q x.1} ≃ subtype q :=
(subtype_subtype_equiv_subtype_inter p _).trans $
subtype_congr_right $
assume x,
⟨and.right, λ h₁, ⟨h h₁, h₁⟩⟩

/-- If a proposition holds for all elements, then the subtype is
equivalent to the original type. -/
def subtype_univ_equiv {α : Type u} {p : α → Prop} (h : ∀ x, p x) :
  subtype p ≃ α :=
⟨λ x, x, λ x, ⟨x, h x⟩, λ x, subtype.eq rfl, λ x, rfl⟩

/-- A subtype of a sigma-type is a sigma-type over a subtype. -/
def subtype_sigma_equiv {α : Type u} (p : α → Type v) (q : α → Prop) :
  { y : sigma p // q y.1 } ≃ Σ(x : subtype q), p x.1 :=
⟨λ x, ⟨⟨x.1.1, x.2⟩, x.1.2⟩,
 λ x, ⟨⟨x.1.1, x.2⟩, x.1.2⟩,
 λ ⟨⟨x, h⟩, y⟩, rfl,
 λ ⟨⟨x, y⟩, h⟩, rfl⟩

/-- A sigma type over a subtype is equivalent to the sigma set over the original type,
if the fiber is empty outside of the subset -/
def sigma_subtype_equiv_of_subset {α : Type u} (p : α → Type v) (q : α → Prop)
  (h : ∀ x, p x → q x) :
  (Σ x : subtype q, p x) ≃ Σ x : α, p x :=
(subtype_sigma_equiv p q).symm.trans $ subtype_univ_equiv $ λ x, h x.1 x.2

/-- If a predicate `p : β → Prop` is true on the range of a map `f : α → β`, then
`Σ y : {y // p y}, {x // f x = y}` is equivalent to `α`. -/
def sigma_subtype_preimage_equiv {α : Type u} {β : Type v} (f : α → β) (p : β → Prop)
  (h : ∀ x, p (f x)) :
  (Σ y : subtype p, {x : α // f x = y}) ≃ α :=
calc _ ≃ Σ y : β, {x : α // f x = y} : sigma_subtype_equiv_of_subset _ p (λ y ⟨x, h'⟩, h' ▸ h x)
   ... ≃ α                           : sigma_preimage_equiv f

/-- If for each `x` we have `p x ↔ q (f x)`, then `Σ y : {y // q y}, f ⁻¹' {y}` is equivalent
to `{x // p x}`. -/
def sigma_subtype_preimage_equiv_subtype {α : Type u} {β : Type v} (f : α → β)
  {p : α → Prop} {q : β → Prop} (h : ∀ x, p x ↔ q (f x)) :
  (Σ y : subtype q, {x : α // f x = y}) ≃ subtype p :=
calc (Σ y : subtype q, {x : α // f x = y}) ≃
  Σ y : subtype q, {x : subtype p // subtype.mk (f x) ((h x).1 x.2) = y} :
  begin
    apply sigma_congr_right,
    assume y,
    symmetry,
    refine (subtype_subtype_equiv_subtype_exists _ _).trans (subtype_congr_right _),
    assume x,
    exact ⟨λ ⟨hp, h'⟩, congr_arg subtype.val h', λ h', ⟨(h x).2 (h'.symm ▸ y.2), subtype.eq h'⟩⟩
  end

   ... ≃ subtype p : sigma_preimage_equiv (λ x : subtype p, (⟨f x, (h x).1 x.property⟩ : subtype q))

/-- The `pi`-type `Π i, π i` is equivalent to the type of sections `f : ι → Σ i, π i` of the
`sigma` type such that for all `i` we have `(f i).fst = i`. -/
def pi_equiv_subtype_sigma (ι : Type*) (π : ι → Type*) :
  (Πi, π i) ≃ {f : ι → Σi, π i | ∀i, (f i).1 = i } :=
⟨ λf, ⟨λi, ⟨i, f i⟩, assume i, rfl⟩, λf i, begin rw ← f.2 i, exact (f.1 i).2 end,
  assume f, funext $ assume i, rfl,
  assume ⟨f, hf⟩, subtype.eq $ funext $ assume i, sigma.eq (hf i).symm $
    eq_of_heq $ rec_heq_of_heq _ $ rec_heq_of_heq _ $ heq.refl _⟩

/-- The set of functions `f : Π a, β a` such that for all `a` we have `p a (f a)` is equivalent
to the set of functions `Π a, {b : β a // p a b}`. -/
def subtype_pi_equiv_pi {α : Sort u} {β : α → Sort v} {p : Πa, β a → Prop} :
  {f : Πa, β a // ∀a, p a (f a) } ≃ Πa, { b : β a // p a b } :=
⟨λf a, ⟨f.1 a, f.2 a⟩, λf, ⟨λa, (f a).1, λa, (f a).2⟩,
  by { rintro ⟨f, h⟩, refl },
  by { rintro f, funext a, exact subtype.ext_val rfl }⟩

/-- A subtype of a product defined by componentwise conditions
is equivalent to a product of subtypes. -/
def subtype_prod_equiv_prod {α : Type u} {β : Type v} {p : α → Prop} {q : β → Prop} :
  {c : α × β // p c.1 ∧ q c.2} ≃ ({a // p a} × {b // q b}) :=
⟨λ x, ⟨⟨x.1.1, x.2.1⟩, ⟨x.1.2, x.2.2⟩⟩,
 λ x, ⟨⟨x.1.1, x.2.1⟩, ⟨x.1.2, x.2.2⟩⟩,
 λ ⟨⟨_, _⟩, ⟨_, _⟩⟩, rfl,
 λ ⟨⟨_, _⟩, ⟨_, _⟩⟩, rfl⟩

end

section subtype_equiv_codomain
variables {X : Type*} {Y : Type*} [decidable_eq X] {x : X}

/-- The type of all functions `X → Y` with prescribed values for all `x' ≠ x`
is equivalent to the codomain `Y`. -/
def subtype_equiv_codomain (f : {x' // x' ≠ x} → Y) : {g : X → Y // g ∘ coe = f} ≃ Y :=
(subtype_preimage _ f).trans $
@fun_unique {x' // ¬ x' ≠ x} _ $
show unique {x' // ¬ x' ≠ x}, from @equiv.unique _ _
  (show unique {x' // x' = x}, from
    { default := ⟨x, rfl⟩, uniq := λ ⟨x', h⟩, subtype.val_injective h })
  (subtype_congr_right $ λ a, not_not)

@[simp] lemma coe_subtype_equiv_codomain (f : {x' // x' ≠ x} → Y) :
  (subtype_equiv_codomain f : {g : X → Y // g ∘ coe = f} → Y) = λ g, (g : X → Y) x := rfl

@[simp] lemma subtype_equiv_codomain_apply (f : {x' // x' ≠ x} → Y)
  (g : {g : X → Y // g ∘ coe = f}) :
  subtype_equiv_codomain f g = (g : X → Y) x := rfl

lemma coe_subtype_equiv_codomain_symm (f : {x' // x' ≠ x} → Y) :
  ((subtype_equiv_codomain f).symm : Y → {g : X → Y // g ∘ coe = f}) =
  λ y, ⟨λ x', if h : x' ≠ x then f ⟨x', h⟩ else y,
    by { funext x', dsimp, erw [dif_pos x'.2, subtype.coe_eta] }⟩ := rfl

@[simp] lemma subtype_equiv_codomain_symm_apply (f : {x' // x' ≠ x} → Y) (y : Y) (x' : X) :
  ((subtype_equiv_codomain f).symm y : X → Y) x' = if h : x' ≠ x then f ⟨x', h⟩ else y :=
rfl

@[simp] lemma subtype_equiv_codomain_symm_apply_eq (f : {x' // x' ≠ x} → Y) (y : Y) :
  ((subtype_equiv_codomain f).symm y : X → Y) x = y :=
dif_neg (not_not.mpr rfl)

lemma subtype_equiv_codomain_symm_apply_ne (f : {x' // x' ≠ x} → Y) (y : Y) (x' : X) (h : x' ≠ x) :
  ((subtype_equiv_codomain f).symm y : X → Y) x' = f ⟨x', h⟩ :=
dif_pos h

end subtype_equiv_codomain

namespace set
open set

/-- `univ α` is equivalent to `α`. -/
protected def univ (α) : @univ α ≃ α :=
⟨subtype.val, λ a, ⟨a, trivial⟩, λ ⟨a, _⟩, rfl, λ a, rfl⟩

@[simp] lemma univ_apply {α : Type u} (x : @univ α) :
  equiv.set.univ α x = x := rfl

@[simp] lemma univ_symm_apply {α : Type u} (x : α) :
  (equiv.set.univ α).symm x = ⟨x, trivial⟩ := rfl

/-- An empty set is equivalent to the `empty` type. -/
protected def empty (α) : (∅ : set α) ≃ empty :=
equiv_empty $ λ ⟨x, h⟩, not_mem_empty x h

/-- An empty set is equivalent to a `pempty` type. -/
protected def pempty (α) : (∅ : set α) ≃ pempty :=
equiv_pempty $ λ ⟨x, h⟩, not_mem_empty x h

/-- If sets `s` and `t` are separated by a decidable predicate, then `s ∪ t` is equivalent to
`s ⊕ t`. -/
protected def union' {α} {s t : set α}
  (p : α → Prop) [decidable_pred p]
  (hs : ∀ x ∈ s, p x)
  (ht : ∀ x ∈ t, ¬ p x) : (s ∪ t : set α) ≃ s ⊕ t :=
{ to_fun := λ x, if hp : p x
    then sum.inl ⟨_, x.2.resolve_right (λ xt, ht _ xt hp)⟩
    else sum.inr ⟨_, x.2.resolve_left (λ xs, hp (hs _ xs))⟩,
  inv_fun := λ o, match o with
    | (sum.inl x) := ⟨x, or.inl x.2⟩
    | (sum.inr x) := ⟨x, or.inr x.2⟩
  end,
  left_inv := λ ⟨x, h'⟩, by by_cases p x; simp [union'._match_1, h]; congr,
  right_inv := λ o, begin
    rcases o with ⟨x, h⟩ | ⟨x, h⟩;
    dsimp [union'._match_1];
    [simp [hs _ h], simp [ht _ h]]
  end }

/-- If sets `s` and `t` are disjoint, then `s ∪ t` is equivalent to `s ⊕ t`. -/
protected def union {α} {s t : set α} [decidable_pred (λ x, x ∈ s)] (H : s ∩ t ⊆ ∅) :
  (s ∪ t : set α) ≃ s ⊕ t :=
set.union' (λ x, x ∈ s) (λ _, id) (λ x xt xs, H ⟨xs, xt⟩)

lemma union_apply_left {α} {s t : set α} [decidable_pred (λ x, x ∈ s)] (H : s ∩ t ⊆ ∅)
  {a : (s ∪ t : set α)} (ha : ↑a ∈ s) : equiv.set.union H a = sum.inl ⟨a, ha⟩ :=
dif_pos ha

lemma union_apply_right {α} {s t : set α} [decidable_pred (λ x, x ∈ s)] (H : s ∩ t ⊆ ∅)
  {a : (s ∪ t : set α)} (ha : ↑a ∈ t) : equiv.set.union H a = sum.inr ⟨a, ha⟩ :=
dif_neg $ λ h, H ⟨h, ha⟩

@[simp] lemma union_symm_apply_left {α} {s t : set α} [decidable_pred (λ x, x ∈ s)] (H : s ∩ t ⊆ ∅)
  (a : s) : (equiv.set.union H).symm (sum.inl a) = ⟨a, subset_union_left _ _ a.2⟩ :=
rfl

@[simp] lemma union_symm_apply_right {α} {s t : set α} [decidable_pred (λ x, x ∈ s)] (H : s ∩ t ⊆ ∅)
  (a : t) : (equiv.set.union H).symm (sum.inr a) = ⟨a, subset_union_right _ _ a.2⟩ :=
rfl

-- TODO: Any reason to use the same universe?
/-- A singleton set is equivalent to a `punit` type. -/
protected def singleton {α} (a : α) : ({a} : set α) ≃ punit.{u} :=
⟨λ _, punit.star, λ _, ⟨a, mem_singleton _⟩,
 λ ⟨x, h⟩, by { simp at h, subst x },
 λ ⟨⟩, rfl⟩

/-- Equal sets are equivalent. -/
protected def of_eq {α : Type u} {s t : set α} (h : s = t) : s ≃ t :=
{ to_fun := λ x, ⟨x.1, h ▸ x.2⟩,
  inv_fun := λ x, ⟨x.1, h.symm ▸ x.2⟩,
  left_inv := λ _, subtype.eq rfl,
  right_inv := λ _, subtype.eq rfl }

@[simp] lemma of_eq_apply {α : Type u} {s t : set α} (h : s = t) (a : s) :
  equiv.set.of_eq h a = ⟨a, h ▸ a.2⟩ := rfl

@[simp] lemma of_eq_symm_apply {α : Type u} {s t : set α} (h : s = t) (a : t) :
  (equiv.set.of_eq h).symm a = ⟨a, h.symm ▸ a.2⟩ := rfl

/-- If `a ∉ s`, then `insert a s` is equivalent to `s ⊕ punit`. -/
protected def insert {α} {s : set.{u} α} [decidable_pred s] {a : α} (H : a ∉ s) :
  (insert a s : set α) ≃ s ⊕ punit.{u+1} :=
calc (insert a s : set α) ≃ ↥(s ∪ {a}) : equiv.set.of_eq (by simp)
... ≃ s ⊕ ({a} : set α) : equiv.set.union (by finish [set.subset_def])
... ≃ s ⊕ punit.{u+1} : sum_congr (equiv.refl _) (equiv.set.singleton _)

@[simp] lemma insert_symm_apply_inl {α} {s : set.{u} α} [decidable_pred s] {a : α} (H : a ∉ s)
  (b : s) : (equiv.set.insert H).symm (sum.inl b) = ⟨b, or.inr b.2⟩ :=
rfl

@[simp] lemma insert_symm_apply_inr {α} {s : set.{u} α} [decidable_pred s] {a : α} (H : a ∉ s)
  (b : punit.{u+1}) : (equiv.set.insert H).symm (sum.inr b) = ⟨a, or.inl rfl⟩ :=
rfl

@[simp] lemma insert_apply_left {α} {s : set.{u} α} [decidable_pred s] {a : α} (H : a ∉ s) :
  equiv.set.insert H ⟨a, or.inl rfl⟩ = sum.inr punit.star :=
(equiv.set.insert H).apply_eq_iff_eq_symm_apply.2 rfl

@[simp] lemma insert_apply_right {α} {s : set.{u} α} [decidable_pred s] {a : α} (H : a ∉ s)
  (b : s) : equiv.set.insert H ⟨b, or.inr b.2⟩ = sum.inl b :=
(equiv.set.insert H).apply_eq_iff_eq_symm_apply.2 rfl

/-- If `s : set α` is a set with decidable membership, then `s ⊕ sᶜ` is equivalent to `α`. -/
protected def sum_compl {α} (s : set α) [decidable_pred s] : s ⊕ (sᶜ : set α) ≃ α :=
calc s ⊕ (sᶜ : set α) ≃ ↥(s ∪ sᶜ) : (equiv.set.union (by simp [set.ext_iff])).symm
... ≃ @univ α : equiv.set.of_eq (by simp)
... ≃ α : equiv.set.univ _

@[simp] lemma sum_compl_apply_inl {α : Type u} (s : set α) [decidable_pred s] (x : s) :
  equiv.set.sum_compl s (sum.inl x) = x := rfl

@[simp] lemma sum_compl_apply_inr {α : Type u} (s : set α) [decidable_pred s] (x : sᶜ) :
  equiv.set.sum_compl s (sum.inr x) = x := rfl

lemma sum_compl_symm_apply_of_mem {α : Type u} {s : set α} [decidable_pred s] {x : α}
  (hx : x ∈ s) : (equiv.set.sum_compl s).symm x = sum.inl ⟨x, hx⟩ :=
have ↑(⟨x, or.inl hx⟩ : (s ∪ sᶜ : set α)) ∈ s, from hx,
by { rw [equiv.set.sum_compl], simpa using set.union_apply_left _ this }

lemma sum_compl_symm_apply_of_not_mem {α : Type u} {s : set α} [decidable_pred s] {x : α}
  (hx : x ∉ s) : (equiv.set.sum_compl s).symm x = sum.inr ⟨x, hx⟩ :=
have ↑(⟨x, or.inr hx⟩ : (s ∪ sᶜ : set α)) ∈ sᶜ, from hx,
by { rw [equiv.set.sum_compl], simpa using set.union_apply_right _ this }

<<<<<<< HEAD
@[simp] lemma set.sum_compl_symm_apply {α : Type*} {s : set α} [decidable_pred s] {x : s} :
  (equiv.set.sum_compl s).symm x = sum.inl x :=
by cases x with x hx; exact set.sum_compl_symm_apply_of_mem hx

@[simp] lemma set.sum_compl_symm_apply_compl {α : Type*} {s : set α}
=======
@[simp] lemma sum_compl_symm_apply {α : Type*} {s : set α} [decidable_pred s] {x : s} :
  (equiv.set.sum_compl s).symm x = sum.inl x :=
by cases x with x hx; exact set.sum_compl_symm_apply_of_mem hx

@[simp] lemma sum_compl_symm_apply_compl {α : Type*} {s : set α}
>>>>>>> fca876ea
  [decidable_pred s] {x : sᶜ} : (equiv.set.sum_compl s).symm x = sum.inr x :=
by cases x with x hx; exact set.sum_compl_symm_apply_of_not_mem hx

/-- `sum_diff_subset s t` is the natural equivalence between
`s ⊕ (t \ s)` and `t`, where `s` and `t` are two sets. -/
protected def sum_diff_subset {α} {s t : set α} (h : s ⊆ t) [decidable_pred s] :
  s ⊕ (t \ s : set α) ≃ t :=
calc s ⊕ (t \ s : set α) ≃ (s ∪ (t \ s) : set α) :
  (equiv.set.union (by simp [inter_diff_self])).symm
... ≃ t : equiv.set.of_eq (by { simp [union_diff_self, union_eq_self_of_subset_left h] })

@[simp] lemma sum_diff_subset_apply_inl
  {α} {s t : set α} (h : s ⊆ t) [decidable_pred s] (x : s) :
  equiv.set.sum_diff_subset h (sum.inl x) = inclusion h x := rfl

@[simp] lemma sum_diff_subset_apply_inr
  {α} {s t : set α} (h : s ⊆ t) [decidable_pred s] (x : t \ s) :
  equiv.set.sum_diff_subset h (sum.inr x) = inclusion (diff_subset t s) x := rfl

lemma sum_diff_subset_symm_apply_of_mem
  {α} {s t : set α} (h : s ⊆ t) [decidable_pred s] {x : t} (hx : x.1 ∈ s) :
  (equiv.set.sum_diff_subset h).symm x = sum.inl ⟨x, hx⟩ :=
begin
  apply (equiv.set.sum_diff_subset h).injective,
  simp only [apply_symm_apply, sum_diff_subset_apply_inl],
  exact subtype.eq rfl,
end

lemma sum_diff_subset_symm_apply_of_not_mem
  {α} {s t : set α} (h : s ⊆ t) [decidable_pred s] {x : t} (hx : x.1 ∉ s) :
  (equiv.set.sum_diff_subset h).symm x = sum.inr ⟨x, ⟨x.2, hx⟩⟩  :=
begin
  apply (equiv.set.sum_diff_subset h).injective,
  simp only [apply_symm_apply, sum_diff_subset_apply_inr],
  exact subtype.eq rfl,
end

/-- If `s` is a set with decidable membership, then the sum of `s ∪ t` and `s ∩ t` is equivalent
to `s ⊕ t`. -/
protected def union_sum_inter {α : Type u} (s t : set α) [decidable_pred s] :
  (s ∪ t : set α) ⊕ (s ∩ t : set α) ≃ s ⊕ t :=
calc  (s ∪ t : set α) ⊕ (s ∩ t : set α)
    ≃ (s ∪ t \ s : set α) ⊕ (s ∩ t : set α) : by rw [union_diff_self]
... ≃ (s ⊕ (t \ s : set α)) ⊕ (s ∩ t : set α) :
  sum_congr (set.union $ subset_empty_iff.2 (inter_diff_self _ _)) (equiv.refl _)
... ≃ s ⊕ (t \ s : set α) ⊕ (s ∩ t : set α) : sum_assoc _ _ _
... ≃ s ⊕ (t \ s ∪ s ∩ t : set α) : sum_congr (equiv.refl _) begin
    refine (set.union' (∉ s) _ _).symm,
    exacts [λ x hx, hx.2, λ x hx, not_not_intro hx.1]
  end
... ≃ s ⊕ t : by { rw (_ : t \ s ∪ s ∩ t = t), rw [union_comm, inter_comm, inter_union_diff] }

/-- Given an equivalence `e₀` between sets `s : set α` and `t : set β`, the set of equivalences
`e : α ≃ β` such that `e ↑x = ↑(e₀ x)` for each `x : s` is equivalent to the set of equivalences
between `sᶜ` and `tᶜ`. -/
protected def compl {α β : Type*} {s : set α} {t : set β} [decidable_pred s] [decidable_pred t]
  (e₀ : s ≃ t) : {e : α ≃ β // ∀ x : s, e x = e₀ x} ≃ ((sᶜ : set α) ≃ (tᶜ : set β)) :=
{ to_fun := λ e, subtype_congr e
    (λ a, not_congr $ iff.symm $ maps_to.mem_iff
      (maps_to_iff_exists_map_subtype.2 ⟨e₀, e.2⟩)
      (surj_on.maps_to_compl (surj_on_iff_exists_map_subtype.2
        ⟨t, e₀, subset.refl t, e₀.surjective, e.2⟩) e.1.injective)),
  inv_fun := λ e₁,
    subtype.mk
      (calc α ≃ s ⊕ (sᶜ : set α) : (set.sum_compl s).symm
          ... ≃ t ⊕ (tᶜ : set β) : e₀.sum_congr e₁
          ... ≃ β : set.sum_compl t)
      (λ x, by simp only [sum.map_inl, trans_apply, sum_congr_apply,
        set.sum_compl_apply_inl, set.sum_compl_symm_apply]),
  left_inv := λ e,
    begin
      ext x,
      by_cases hx : x ∈ s,
      { simp only [set.sum_compl_symm_apply_of_mem hx, ←e.prop ⟨x, hx⟩,
          sum.map_inl, sum_congr_apply, trans_apply,
          subtype.coe_mk, set.sum_compl_apply_inl] },
      { simp only [set.sum_compl_symm_apply_of_not_mem hx, sum.map_inr,
          subtype_congr_apply, set.sum_compl_apply_inr, trans_apply,
          sum_congr_apply, subtype.coe_mk] },
    end,
  right_inv := λ e, equiv.ext $ λ x, by simp only [sum.map_inr, subtype_congr_apply,
    set.sum_compl_apply_inr, function.comp_app, sum_congr_apply, equiv.coe_trans,
    subtype.coe_eta, subtype.coe_mk, set.sum_compl_symm_apply_compl] }

/-- The set product of two sets is equivalent to the type product of their coercions to types. -/
protected def prod {α β} (s : set α) (t : set β) :
  s.prod t ≃ s × t :=
@subtype_prod_equiv_prod α β s t

/-- If a function `f` is injective on a set `s`, then `s` is equivalent to `f '' s`. -/
protected noncomputable def image_of_inj_on {α β} (f : α → β) (s : set α) (H : inj_on f s) :
  s ≃ (f '' s) :=
⟨λ p, ⟨f p, mem_image_of_mem f p.2⟩,
 λ p, ⟨classical.some p.2, (classical.some_spec p.2).1⟩,
 λ ⟨x, h⟩, subtype.eq (H (classical.some_spec (mem_image_of_mem f h)).1 h
   (classical.some_spec (mem_image_of_mem f h)).2),
 λ ⟨y, h⟩, subtype.eq (classical.some_spec h).2⟩

/-- If `f` is an injective function, then `s` is equivalent to `f '' s`. -/
protected noncomputable def image {α β} (f : α → β) (s : set α) (H : injective f) : s ≃ (f '' s) :=
equiv.set.image_of_inj_on f s (H.inj_on s)

@[simp] theorem image_apply {α β} (f : α → β) (s : set α) (H : injective f) (a h) :
  set.image f s H ⟨a, h⟩ = ⟨f a, mem_image_of_mem _ h⟩ := rfl

lemma image_symm_preimage {α β} {f : α → β} (hf : injective f) (u s : set α) :
  (λ x, (set.image f s hf).symm x : f '' s → α) ⁻¹' u = coe ⁻¹' (f '' u) :=
begin
  ext ⟨b, a, has, rfl⟩,
  have : ∀(h : ∃a', a' ∈ s ∧ a' = a), classical.some h = a := λ h, (classical.some_spec h).2,
  simp [equiv.set.image, equiv.set.image_of_inj_on, hf, this],
end

/-- If `f : α → β` is an injective function, then `α` is equivalent to the range of `f`. -/
protected noncomputable def range {α β} (f : α → β) (H : injective f) :
  α ≃ range f :=
{ to_fun := λ x, ⟨f x, mem_range_self _⟩,
  inv_fun := λ x, classical.some x.2,
  left_inv := λ x, H (classical.some_spec (show f x ∈ range f, from mem_range_self _)),
  right_inv := λ x, subtype.eq $ classical.some_spec x.2 }

@[simp] theorem range_apply {α β} (f : α → β) (H : injective f) (a) :
  set.range f H a = ⟨f a, set.mem_range_self _⟩ := rfl

theorem apply_range_symm {α β} (f : α → β) (H : injective f) (b : range f) :
  f ((set.range f H).symm b) = b :=
begin
  conv_rhs { rw ←((set.range f H).right_inv b), },
  simp,
end

/-- If `α` is equivalent to `β`, then `set α` is equivalent to `set β`. -/
protected def congr {α β : Type*} (e : α ≃ β) : set α ≃ set β :=
⟨λ s, e '' s, λ t, e.symm '' t, symm_image_image e, symm_image_image e.symm⟩

/-- The set `{x ∈ s | t x}` is equivalent to the set of `x : s` such that `t x`. -/
protected def sep {α : Type u} (s : set α) (t : α → Prop) :
  ({ x ∈ s | t x } : set α) ≃ { x : s | t x } :=
(equiv.subtype_subtype_equiv_subtype_inter s t).symm

end set

/-- If `f` is a bijective function, then its domain is equivalent to its codomain. -/
noncomputable def of_bijective {α β} (f : α → β) (hf : bijective f) : α ≃ β :=
(equiv.set.range f hf.1).trans $ (set_congr hf.2.range_eq).trans $ equiv.set.univ β

@[simp] theorem coe_of_bijective {α β} {f : α → β} (hf : bijective f) :
  (of_bijective f hf : α → β) = f := rfl

/-- If `f` is an injective function, then its domain is equivalent to its range. -/
noncomputable def of_injective {α β} (f : α → β) (hf : injective f) : α ≃ _root_.set.range f :=
of_bijective (λ x, ⟨f x, set.mem_range_self x⟩)
  ⟨λ x y hxy, hf $ by injections, λ ⟨_, x, rfl⟩, ⟨x, rfl⟩⟩

@[simp] lemma of_injective_apply {α β} (f : α → β) (hf : injective f) (x : α) :
  of_injective f hf x = ⟨f x, set.mem_range_self x⟩ :=
rfl

/-- Subtype of the quotient is equivalent to the quotient of the subtype. Let `α` be a setoid with
equivalence relation `~`. Let `p₂` be a predicate on the quotient type `α/~`, and `p₁` be the lift
of this predicate to `α`: `p₁ a ↔ p₂ ⟦a⟧`. Let `~₂` be the restriction of `~` to `{x // p₁ x}`.
Then `{x // p₂ x}` is equivalent to the quotient of `{x // p₁ x}` by `~₂`. -/
def subtype_quotient_equiv_quotient_subtype (p₁ : α → Prop) [s₁ : setoid α]
  [s₂ : setoid (subtype p₁)] (p₂ : quotient s₁ → Prop) (hp₂ :  ∀ a, p₁ a ↔ p₂ ⟦a⟧)
  (h : ∀ x y : subtype p₁, @setoid.r _ s₂ x y ↔ (x : α) ≈ y) :
  {x // p₂ x} ≃ quotient s₂ :=
{ to_fun := λ a, quotient.hrec_on a.1 (λ a h, ⟦⟨a, (hp₂ _).2 h⟩⟧)
    (λ a b hab, hfunext (by rw quotient.sound hab)
    (λ h₁ h₂ _, heq_of_eq (quotient.sound ((h _ _).2 hab)))) a.2,
  inv_fun := λ a, quotient.lift_on a (λ a, (⟨⟦a.1⟧, (hp₂ _).1 a.2⟩ : {x // p₂ x}))
    (λ a b hab, subtype.ext_val (quotient.sound ((h _ _).1 hab))),
  left_inv := λ ⟨a, ha⟩, quotient.induction_on a (λ a ha, rfl) ha,
  right_inv := λ a, quotient.induction_on a (λ ⟨a, ha⟩, rfl) }

section swap
variable [decidable_eq α]

/-- A helper function for `equiv.swap`. -/
def swap_core (a b r : α) : α :=
if r = a then b
else if r = b then a
else r

theorem swap_core_self (r a : α) : swap_core a a r = r :=
by { unfold swap_core, split_ifs; cc }

theorem swap_core_swap_core (r a b : α) : swap_core a b (swap_core a b r) = r :=
by { unfold swap_core, split_ifs; cc }

theorem swap_core_comm (r a b : α) : swap_core a b r = swap_core b a r :=
by { unfold swap_core, split_ifs; cc }

/-- `swap a b` is the permutation that swaps `a` and `b` and
  leaves other values as is. -/
def swap (a b : α) : perm α :=
⟨swap_core a b, swap_core a b, λr, swap_core_swap_core r a b, λr, swap_core_swap_core r a b⟩

theorem swap_self (a : α) : swap a a = equiv.refl _ :=
ext $ λ r, swap_core_self r a

theorem swap_comm (a b : α) : swap a b = swap b a :=
ext $ λ r, swap_core_comm r _ _

theorem swap_apply_def (a b x : α) : swap a b x = if x = a then b else if x = b then a else x :=
rfl

@[simp] theorem swap_apply_left (a b : α) : swap a b a = b :=
if_pos rfl

@[simp] theorem swap_apply_right (a b : α) : swap a b b = a :=
by { by_cases h : b = a; simp [swap_apply_def, h], }

theorem swap_apply_of_ne_of_ne {a b x : α} : x ≠ a → x ≠ b → swap a b x = x :=
by simp [swap_apply_def] {contextual := tt}

@[simp] theorem swap_swap (a b : α) : (swap a b).trans (swap a b) = equiv.refl _ :=
ext $ λ x, swap_core_swap_core _ _ _

theorem swap_comp_apply {a b x : α} (π : perm α) :
  π.trans (swap a b) x = if π x = a then b else if π x = b then a else π x :=
by { cases π, refl }

@[simp] lemma swap_inv {α : Type*} [decidable_eq α] (x y : α) :
  (swap x y)⁻¹ = swap x y := rfl

@[simp] lemma symm_trans_swap_trans [decidable_eq β] (a b : α)
  (e : α ≃ β) : (e.symm.trans (swap a b)).trans e = swap (e a) (e b) :=
equiv.ext (λ x, begin
  have : ∀ a, e.symm x = a ↔ x = e a :=
    λ a, by { rw @eq_comm _ (e.symm x), split; intros; simp * at * },
  simp [swap_apply_def, this],
  split_ifs; simp
end)

@[simp] lemma swap_mul_self {α : Type*} [decidable_eq α] (i j : α) : swap i j * swap i j = 1 :=
equiv.swap_swap i j

@[simp] lemma swap_apply_self {α : Type*} [decidable_eq α] (i j a : α) :
  swap i j (swap i j a) = a :=
by rw [← perm.mul_apply, swap_mul_self, perm.one_apply]

/-- Augment an equivalence with a prescribed mapping `f a = b` -/
def set_value (f : α ≃ β) (a : α) (b : β) : α ≃ β :=
(swap a (f.symm b)).trans f

@[simp] theorem set_value_eq (f : α ≃ β) (a : α) (b : β) : set_value f a b a = b :=
by { dsimp [set_value], simp [swap_apply_left] }

end swap

protected lemma forall_congr {p : α → Prop} {q : β → Prop} (f : α ≃ β)
  (h : ∀{x}, p x ↔ q (f x)) : (∀x, p x) ↔ (∀y, q y) :=
begin
  split; intros h₂ x,
  { rw [←f.right_inv x], apply h.mp, apply h₂ },
  apply h.mpr, apply h₂
end
protected lemma forall_congr' {p : α → Prop} {q : β → Prop} (f : α ≃ β)
  (h : ∀{x}, p (f.symm x) ↔ q x) : (∀x, p x) ↔ (∀y, q y) :=
(equiv.forall_congr f.symm (λ x, h.symm)).symm

-- We next build some higher arity versions of `equiv.forall_congr`.
-- Although they appear to just be repeated applications of `equiv.forall_congr`,
-- unification of metavariables works better with these versions.
-- In particular, they are necessary in `equiv_rw`.
-- (Stopping at ternary functions seems reasonable: at least in 1-categorical mathematics,
-- it's rare to have axioms involving more than 3 elements at once.)
universes ua1 ua2 ub1 ub2 ug1 ug2
variables {α₁ : Sort ua1} {α₂ : Sort ua2}
          {β₁ : Sort ub1} {β₂ : Sort ub2}
          {γ₁ : Sort ug1} {γ₂ : Sort ug2}

protected lemma forall₂_congr {p : α₁ → β₁ → Prop} {q : α₂ → β₂ → Prop} (eα : α₁ ≃ α₂)
  (eβ : β₁ ≃ β₂) (h : ∀{x y}, p x y ↔ q (eα x) (eβ y)) :
  (∀x y, p x y) ↔ (∀x y, q x y) :=
begin
  apply equiv.forall_congr,
  intros,
  apply equiv.forall_congr,
  intros,
  apply h,
end
protected lemma forall₂_congr' {p : α₁ → β₁ → Prop} {q : α₂ → β₂ → Prop} (eα : α₁ ≃ α₂)
  (eβ : β₁ ≃ β₂) (h : ∀{x y}, p (eα.symm x) (eβ.symm y) ↔ q x y) :
  (∀x y, p x y) ↔ (∀x y, q x y) :=
(equiv.forall₂_congr eα.symm eβ.symm (λ x y, h.symm)).symm

protected lemma forall₃_congr {p : α₁ → β₁ → γ₁ → Prop} {q : α₂ → β₂ → γ₂ → Prop}
  (eα : α₁ ≃ α₂) (eβ : β₁ ≃ β₂) (eγ : γ₁ ≃ γ₂)
  (h : ∀{x y z}, p x y z ↔ q (eα x) (eβ y) (eγ z)) : (∀x y z, p x y z) ↔ (∀x y z, q x y z) :=
begin
  apply equiv.forall₂_congr,
  intros,
  apply equiv.forall_congr,
  intros,
  apply h,
end
protected lemma forall₃_congr' {p : α₁ → β₁ → γ₁ → Prop} {q : α₂ → β₂ → γ₂ → Prop}
  (eα : α₁ ≃ α₂) (eβ : β₁ ≃ β₂) (eγ : γ₁ ≃ γ₂)
  (h : ∀{x y z}, p (eα.symm x) (eβ.symm y) (eγ.symm z) ↔ q x y z) :
    (∀x y z, p x y z) ↔ (∀x y z, q x y z) :=
(equiv.forall₃_congr eα.symm eβ.symm eγ.symm (λ x y z, h.symm)).symm

protected lemma forall_congr_left' {p : α → Prop} (f : α ≃ β) :
  (∀x, p x) ↔ (∀y, p (f.symm y)) :=
equiv.forall_congr f (λx, by simp)

protected lemma forall_congr_left {p : β → Prop} (f : α ≃ β) :
  (∀x, p (f x)) ↔ (∀y, p y) :=
(equiv.forall_congr_left' f.symm).symm

section
variables (P : α → Sort w) (e : α ≃ β)

/--
Transport dependent functions through an equivalence of the base space.
-/
def Pi_congr_left' : (Π a, P a) ≃ (Π b, P (e.symm b)) :=
{ to_fun := λ f x, f (e.symm x),
  inv_fun := λ f x, begin rw [← e.symm_apply_apply x], exact f (e x)  end,
  left_inv := λ f, funext $ λ x, eq_of_heq ((eq_rec_heq _ _).trans
    (by { dsimp, rw e.symm_apply_apply })),
  right_inv := λ f, funext $ λ x, eq_of_heq ((eq_rec_heq _ _).trans
    (by { rw e.apply_symm_apply })) }

@[simp]
lemma Pi_congr_left'_apply (f : Π a, P a) (b : β) : ((Pi_congr_left' P e) f) b = f (e.symm b) :=
rfl

@[simp]
lemma Pi_congr_left'_symm_apply (g : Π b, P (e.symm b)) (a : α) :
  ((Pi_congr_left' P e).symm g) a = (by { convert g (e a), simp }) :=
rfl

end

section
variables (P : β → Sort w) (e : α ≃ β)

/--
Transporting dependent functions through an equivalence of the base,
expressed as a "simplification".
-/
def Pi_congr_left : (Π a, P (e a)) ≃ (Π b, P b) :=
(Pi_congr_left' P e.symm).symm
end

section
variables
  {W : α → Sort w} {Z : β → Sort z} (h₁ : α ≃ β) (h₂ : Π a : α, (W a ≃ Z (h₁ a)))

/--
Transport dependent functions through
an equivalence of the base spaces and a family
of equivalences of the matching fibers.
-/
def Pi_congr : (Π a, W a) ≃ (Π b, Z b) :=
(equiv.Pi_congr_right h₂).trans (equiv.Pi_congr_left _ h₁)
end

section
variables
  {W : α → Sort w} {Z : β → Sort z} (h₁ : α ≃ β) (h₂ : Π b : β, (W (h₁.symm b) ≃ Z b))

/--
Transport dependent functions through
an equivalence of the base spaces and a family
of equivalences of the matching fibres.
-/
def Pi_congr' : (Π a, W a) ≃ (Π b, Z b) :=
(Pi_congr h₁.symm (λ b, (h₂ b).symm)).symm
end

end equiv

instance {α} [subsingleton α] : subsingleton (ulift α) := equiv.ulift.subsingleton
instance {α} [subsingleton α] : subsingleton (plift α) := equiv.plift.subsingleton

instance {α} [decidable_eq α] : decidable_eq (ulift α) := equiv.ulift.decidable_eq
instance {α} [decidable_eq α] : decidable_eq (plift α) := equiv.plift.decidable_eq

/-- If both `α` and `β` are singletons, then `α ≃ β`. -/
def equiv_of_unique_of_unique [unique α] [unique β] : α ≃ β :=
{ to_fun := λ _, default β,
  inv_fun := λ _, default α,
  left_inv := λ _, subsingleton.elim _ _,
  right_inv := λ _, subsingleton.elim _ _ }

/-- If `α` is a singleton, then it is equivalent to any `punit`. -/
def equiv_punit_of_unique [unique α] : α ≃ punit.{v} :=
equiv_of_unique_of_unique

/-- If `α` is a subsingleton, then it is equivalent to `α × α`. -/
def subsingleton_prod_self_equiv {α : Type*} [subsingleton α] : α × α ≃ α :=
{ to_fun := λ p, p.1,
  inv_fun := λ a, (a, a),
  left_inv := λ p, subsingleton.elim _ _,
  right_inv := λ p, subsingleton.elim _ _, }

/-- To give an equivalence between two subsingleton types, it is sufficient to give any two
    functions between them. -/
def equiv_of_subsingleton_of_subsingleton [subsingleton α] [subsingleton β]
  (f : α → β) (g : β → α) : α ≃ β :=
{ to_fun := f,
  inv_fun := g,
  left_inv := λ _, subsingleton.elim _ _,
  right_inv := λ _, subsingleton.elim _ _ }

/-- `unique (unique α)` is equivalent to `unique α`. -/
def unique_unique_equiv : unique (unique α) ≃ unique α :=
equiv_of_subsingleton_of_subsingleton (λ h, h.default)
  (λ h, { default := h, uniq := λ _, subsingleton.elim _ _ })

namespace quot

/-- An equivalence `e : α ≃ β` generates an equivalence between quotient spaces,
if `ra a₁ a₂ ↔ rb (e a₁) (e a₂). -/
protected def congr {ra : α → α → Prop} {rb : β → β → Prop} (e : α ≃ β)
  (eq : ∀a₁ a₂, ra a₁ a₂ ↔ rb (e a₁) (e a₂)) :
  quot ra ≃ quot rb :=
{ to_fun := quot.map e (assume a₁ a₂, (eq a₁ a₂).1),
  inv_fun := quot.map e.symm
    (assume b₁ b₂ h,
     (eq (e.symm b₁) (e.symm b₂)).2
       ((e.apply_symm_apply b₁).symm ▸ (e.apply_symm_apply b₂).symm ▸ h)),
  left_inv := by { rintros ⟨a⟩, dunfold quot.map, simp only [equiv.symm_apply_apply] },
  right_inv := by { rintros ⟨a⟩, dunfold quot.map, simp only [equiv.apply_symm_apply] } }

/-- Quotients are congruent on equivalences under equality of their relation.
An alternative is just to use rewriting with `eq`, but then computational proofs get stuck. -/
protected def congr_right {r r' : α → α → Prop} (eq : ∀a₁ a₂, r a₁ a₂ ↔ r' a₁ a₂) :
  quot r ≃ quot r' :=
quot.congr (equiv.refl α) eq

/-- An equivalence `e : α ≃ β` generates an equivalence between the quotient space of `α`
by a relation `ra` and the quotient space of `β` by the image of this relation under `e`. -/
protected def congr_left {r : α → α → Prop} (e : α ≃ β) :
  quot r ≃ quot (λ b b', r (e.symm b) (e.symm b')) :=
@quot.congr α β r (λ b b', r (e.symm b) (e.symm b')) e (λ a₁ a₂, by simp only [e.symm_apply_apply])

end quot

namespace quotient
/-- An equivalence `e : α ≃ β` generates an equivalence between quotient spaces,
if `ra a₁ a₂ ↔ rb (e a₁) (e a₂). -/
protected def congr {ra : setoid α} {rb : setoid β} (e : α ≃ β)
  (eq : ∀a₁ a₂, @setoid.r α ra a₁ a₂ ↔ @setoid.r β rb (e a₁) (e a₂)) :
  quotient ra ≃ quotient rb :=
quot.congr e eq

/-- Quotients are congruent on equivalences under equality of their relation.
An alternative is just to use rewriting with `eq`, but then computational proofs get stuck. -/
protected def congr_right {r r' : setoid α}
  (eq : ∀a₁ a₂, @setoid.r α r a₁ a₂ ↔ @setoid.r α r' a₁ a₂) : quotient r ≃ quotient r' :=
quot.congr_right eq
end quotient

/-- If a function is a bijection between `univ` and a set `s` in the target type, it induces an
equivalence between the original type and the type `↑s`. -/
noncomputable def set.bij_on.equiv {α : Type*} {β : Type*} {s : set β} (f : α → β)
  (h : set.bij_on f set.univ s) : α ≃ s :=
begin
  have : function.bijective (λ (x : α), (⟨f x, begin exact h.maps_to (set.mem_univ x) end⟩ : s)),
  { split,
    { assume x y hxy,
      apply h.inj_on (set.mem_univ x) (set.mem_univ y) (subtype.mk.inj hxy) },
    { assume x,
      rcases h.surj_on x.2 with ⟨y, hy⟩,
      exact ⟨y, subtype.eq hy.2⟩ } },
  exact equiv.of_bijective _ this
end

/-- The composition of an updated function with an equiv on a subset can be expressed as an
updated function. -/
lemma dite_comp_equiv_update {α : Type*} {β : Type*} {γ : Type*} {s : set α} (e : β ≃ s)
  (v : β → γ) (w : α → γ) (j : β) (x : γ) [decidable_eq β] [decidable_eq α]
  [∀ j, decidable (j ∈ s)] :
  (λ (i : α), if h : i ∈ s then (function.update v j x) (e.symm ⟨i, h⟩) else w i) =
  function.update (λ (i : α), if h : i ∈ s then v (e.symm ⟨i, h⟩) else w i) (e j) x :=
begin
  ext i,
  by_cases h : i ∈ s,
  { simp only [h, dif_pos],
    have A : e.symm ⟨i, h⟩ = j ↔ i = e j,
      by { rw equiv.symm_apply_eq, exact subtype.ext_iff_val },
    by_cases h' : i = e j,
    { rw [A.2 h', h'], simp },
    { have : ¬ e.symm ⟨i, h⟩ = j, by simpa [← A] using h',
      simp [h, h', this] } },
  { have : i ≠ e j,
      by { contrapose! h, have : (e j : α) ∈ s := (e j).2, rwa ← h at this },
    simp [h, this] }
end<|MERGE_RESOLUTION|>--- conflicted
+++ resolved
@@ -647,10 +647,7 @@
 @[simp] lemma sigma_preimage_equiv_symm_apply_snd_fst {α β : Type*} (f : α → β) (a : α) :
   ((sigma_preimage_equiv f).symm a).2.1 = a := rfl
 
-<<<<<<< HEAD
-=======
 /-- A set `s` in `α × β` is equivalent to the sigma-type `Σ x, {y | (x, y) ∈ s}`. -/
->>>>>>> fca876ea
 def set_prod_equiv_sigma {α β : Type*} (s : set (α × β)) :
   s ≃ Σ x : α, {y | (x, y) ∈ s} :=
 { to_fun := λ x, ⟨x.1.1, x.1.2, by simp⟩,
@@ -1350,19 +1347,11 @@
 have ↑(⟨x, or.inr hx⟩ : (s ∪ sᶜ : set α)) ∈ sᶜ, from hx,
 by { rw [equiv.set.sum_compl], simpa using set.union_apply_right _ this }
 
-<<<<<<< HEAD
-@[simp] lemma set.sum_compl_symm_apply {α : Type*} {s : set α} [decidable_pred s] {x : s} :
-  (equiv.set.sum_compl s).symm x = sum.inl x :=
-by cases x with x hx; exact set.sum_compl_symm_apply_of_mem hx
-
-@[simp] lemma set.sum_compl_symm_apply_compl {α : Type*} {s : set α}
-=======
 @[simp] lemma sum_compl_symm_apply {α : Type*} {s : set α} [decidable_pred s] {x : s} :
   (equiv.set.sum_compl s).symm x = sum.inl x :=
 by cases x with x hx; exact set.sum_compl_symm_apply_of_mem hx
 
 @[simp] lemma sum_compl_symm_apply_compl {α : Type*} {s : set α}
->>>>>>> fca876ea
   [decidable_pred s] {x : sᶜ} : (equiv.set.sum_compl s).symm x = sum.inr x :=
 by cases x with x hx; exact set.sum_compl_symm_apply_of_not_mem hx
 
