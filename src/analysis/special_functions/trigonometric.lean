--- conflicted
+++ resolved
@@ -2203,7 +2203,6 @@
   refine exists_congr (λ k, or_congr _ _); refine eq.congr rfl _; field_simp; ring
 end
 
-<<<<<<< HEAD
 lemma tan_add {x y : ℂ}
   (h : ((∀ k : ℤ, x ≠ (2 * k + 1) * π / 2) ∧ ∀ l : ℤ, y ≠ (2 * l + 1) * π / 2)
      ∨ ((∃ k : ℤ, x = (2 * k + 1) * π / 2) ∧ ∃ l : ℤ, y = (2 * l + 1) * π / 2)) :
@@ -2247,10 +2246,7 @@
   tan z = (tan z.re + tanh z.im * I) / (1 - tan z.re * tanh z.im * I) :=
 by convert tan_add_mul_I h; exact (re_add_im z).symm
 
-lemma has_deriv_at_tan {x : ℂ} (h : ∀ k : ℤ, x ≠ (2 * k + 1) * π / 2) :
-=======
 lemma has_deriv_at_tan {x : ℂ} (h : cos x ≠ 0) :
->>>>>>> 24f71d7b
   has_deriv_at tan (1 / (cos x)^2) x :=
 begin
   convert has_deriv_at.div (has_deriv_at_sin x) (has_deriv_at_cos x) h,
@@ -2484,13 +2480,8 @@
 begin
   apply tendsto_nhds_within_of_tendsto_nhds_of_eventually_within,
   { convert continuous_cos.continuous_within_at, simp },
-<<<<<<< HEAD
   { filter_upwards [Ioo_mem_nhds_within_Ioi (left_mem_Ico.mpr (norm_num.lt_neg_pos
-      _ _ pi_div_two_pos pi_div_two_pos))] λ x hx, cos_pos_of_mem_Ioo hx.1 hx.2 },
-=======
-  { filter_upwards [Ioo_mem_nhds_within_Ioi (set.left_mem_Ico.mpr (norm_num.lt_neg_pos
       _ _ pi_div_two_pos pi_div_two_pos))] λ x hx, cos_pos_of_mem_Ioo hx },
->>>>>>> 24f71d7b
 end
 
 lemma tendsto_tan_neg_pi_div_two : tendsto tan (𝓝[Ioi (-(π/2))] (-(π/2))) at_bot :=
