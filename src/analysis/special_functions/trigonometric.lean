/-
Copyright (c) 2018 Chris Hughes. All rights reserved.
Released under Apache 2.0 license as described in the file LICENSE.
Authors: Chris Hughes, Abhimanyu Pallavi Sudhir, Jean Lo, Calle Sönne, Benjamin Davidson
-/
import analysis.special_functions.exp_log
import data.set.intervals.infinite
import algebra.quadratic_discriminant
import ring_theory.polynomial.chebyshev.defs

/-!
# Trigonometric functions

## Main definitions

This file contains the following definitions:
* π, arcsin, arccos, arctan
* argument of a complex number
* logarithm on complex numbers

## Main statements

Many basic inequalities on trigonometric functions are established.

The continuity and differentiability of the usual trigonometric functions are proved, and their
derivatives are computed.

* `polynomial.chebyshev₁_complex_cos`: the `n`-th Chebyshev polynomial evaluates on `complex.cos θ`
  to the value `n * complex.cos θ`.

## Tags

log, sin, cos, tan, arcsin, arccos, arctan, angle, argument
-/

noncomputable theory
<<<<<<< HEAD
open_locale classical topological_space
=======
open_locale classical topological_space filter
>>>>>>> 3af00782
open set filter

namespace complex

/-- The complex sine function is everywhere differentiable, with the derivative `cos x`. -/
lemma has_deriv_at_sin (x : ℂ) : has_deriv_at sin (cos x) x :=
begin
  simp only [cos, div_eq_mul_inv],
  convert ((((has_deriv_at_id x).neg.mul_const I).cexp.sub
    ((has_deriv_at_id x).mul_const I).cexp).mul_const I).mul_const (2:ℂ)⁻¹,
  simp only [function.comp, id],
  rw [sub_mul, mul_assoc, mul_assoc, I_mul_I, neg_one_mul, neg_neg, mul_one, one_mul, mul_assoc,
      I_mul_I, mul_neg_one, sub_neg_eq_add, add_comm]
end

lemma times_cont_diff_sin {n} : times_cont_diff ℂ n sin :=
(((times_cont_diff_neg.mul times_cont_diff_const).cexp.sub
  (times_cont_diff_id.mul times_cont_diff_const).cexp).mul times_cont_diff_const).div_const

lemma differentiable_sin : differentiable ℂ sin :=
λx, (has_deriv_at_sin x).differentiable_at

lemma differentiable_at_sin {x : ℂ} : differentiable_at ℂ sin x :=
differentiable_sin x

@[simp] lemma deriv_sin : deriv sin = cos :=
funext $ λ x, (has_deriv_at_sin x).deriv

lemma continuous_sin : continuous sin :=
differentiable_sin.continuous

lemma continuous_on_sin {s : set ℂ} : continuous_on sin s := continuous_sin.continuous_on

lemma measurable_sin : measurable sin := continuous_sin.measurable

/-- The complex cosine function is everywhere differentiable, with the derivative `-sin x`. -/
lemma has_deriv_at_cos (x : ℂ) : has_deriv_at cos (-sin x) x :=
begin
  simp only [sin, div_eq_mul_inv, neg_mul_eq_neg_mul],
  convert (((has_deriv_at_id x).mul_const I).cexp.add
    ((has_deriv_at_id x).neg.mul_const I).cexp).mul_const (2:ℂ)⁻¹,
  simp only [function.comp, id],
  ring
end

lemma times_cont_diff_cos {n} : times_cont_diff ℂ n cos :=
((times_cont_diff_id.mul times_cont_diff_const).cexp.add
  (times_cont_diff_neg.mul times_cont_diff_const).cexp).div_const

lemma differentiable_cos : differentiable ℂ cos :=
λx, (has_deriv_at_cos x).differentiable_at

lemma differentiable_at_cos {x : ℂ} : differentiable_at ℂ cos x :=
differentiable_cos x

lemma deriv_cos {x : ℂ} : deriv cos x = -sin x :=
(has_deriv_at_cos x).deriv

@[simp] lemma deriv_cos' : deriv cos = (λ x, -sin x) :=
funext $ λ x, deriv_cos

lemma continuous_cos : continuous cos :=
differentiable_cos.continuous

lemma continuous_on_cos {s : set ℂ} : continuous_on cos s := continuous_cos.continuous_on

lemma measurable_cos : measurable cos := continuous_cos.measurable

/-- The complex hyperbolic sine function is everywhere differentiable, with the derivative
`cosh x`. -/
lemma has_deriv_at_sinh (x : ℂ) : has_deriv_at sinh (cosh x) x :=
begin
  simp only [cosh, div_eq_mul_inv],
  convert ((has_deriv_at_exp x).sub (has_deriv_at_id x).neg.cexp).mul_const (2:ℂ)⁻¹,
  rw [id, mul_neg_one, sub_eq_add_neg, neg_neg]
end

lemma times_cont_diff_sinh {n} : times_cont_diff ℂ n sinh :=
(times_cont_diff_exp.sub times_cont_diff_neg.cexp).div_const

lemma differentiable_sinh : differentiable ℂ sinh :=
λx, (has_deriv_at_sinh x).differentiable_at

lemma differentiable_at_sinh {x : ℂ} : differentiable_at ℂ sinh x :=
differentiable_sinh x

@[simp] lemma deriv_sinh : deriv sinh = cosh :=
funext $ λ x, (has_deriv_at_sinh x).deriv

lemma continuous_sinh : continuous sinh :=
differentiable_sinh.continuous

lemma measurable_sinh : measurable sinh := continuous_sinh.measurable

/-- The complex hyperbolic cosine function is everywhere differentiable, with the derivative `sinh x`. -/
lemma has_deriv_at_cosh (x : ℂ) : has_deriv_at cosh (sinh x) x :=
begin
  simp only [sinh, div_eq_mul_inv],
  convert ((has_deriv_at_exp x).add (has_deriv_at_id x).neg.cexp).mul_const (2:ℂ)⁻¹,
  rw [id, mul_neg_one, sub_eq_add_neg]
end

lemma times_cont_diff_cosh {n} : times_cont_diff ℂ n cosh :=
(times_cont_diff_exp.add times_cont_diff_neg.cexp).div_const

lemma differentiable_cosh : differentiable ℂ cosh :=
λx, (has_deriv_at_cosh x).differentiable_at

lemma differentiable_at_cosh {x : ℂ} : differentiable_at ℂ cos x :=
differentiable_cos x

@[simp] lemma deriv_cosh : deriv cosh = sinh :=
funext $ λ x, (has_deriv_at_cosh x).deriv

lemma continuous_cosh : continuous cosh :=
differentiable_cosh.continuous

lemma measurable_cosh : measurable cosh := continuous_cosh.measurable

end complex

section
/-! ### Simp lemmas for derivatives of `λ x, complex.cos (f x)` etc., `f : ℂ → ℂ` -/

variables {f : ℂ → ℂ} {f' x : ℂ} {s : set ℂ}

/-! #### `complex.cos` -/

lemma measurable.ccos {α : Type*} [measurable_space α] {f : α → ℂ} (hf : measurable f) :
  measurable (λ x, complex.cos (f x)) :=
complex.measurable_cos.comp hf

lemma has_deriv_at.ccos (hf : has_deriv_at f f' x) :
  has_deriv_at (λ x, complex.cos (f x)) (- complex.sin (f x) * f') x :=
(complex.has_deriv_at_cos (f x)).comp x hf

lemma has_deriv_within_at.ccos (hf : has_deriv_within_at f f' s x) :
  has_deriv_within_at (λ x, complex.cos (f x)) (- complex.sin (f x) * f') s x :=
(complex.has_deriv_at_cos (f x)).comp_has_deriv_within_at x hf

lemma deriv_within_ccos (hf : differentiable_within_at ℂ f s x)
  (hxs : unique_diff_within_at ℂ s x) :
  deriv_within (λx, complex.cos (f x)) s x = - complex.sin (f x) * (deriv_within f s x) :=
hf.has_deriv_within_at.ccos.deriv_within hxs

@[simp] lemma deriv_ccos (hc : differentiable_at ℂ f x) :
  deriv (λx, complex.cos (f x)) x = - complex.sin (f x) * (deriv f x) :=
hc.has_deriv_at.ccos.deriv

/-! #### `complex.sin` -/

lemma measurable.csin {α : Type*} [measurable_space α] {f : α → ℂ} (hf : measurable f) :
  measurable (λ x, complex.sin (f x)) :=
complex.measurable_sin.comp hf

lemma has_deriv_at.csin (hf : has_deriv_at f f' x) :
  has_deriv_at (λ x, complex.sin (f x)) (complex.cos (f x) * f') x :=
(complex.has_deriv_at_sin (f x)).comp x hf

lemma has_deriv_within_at.csin (hf : has_deriv_within_at f f' s x) :
  has_deriv_within_at (λ x, complex.sin (f x)) (complex.cos (f x) * f') s x :=
(complex.has_deriv_at_sin (f x)).comp_has_deriv_within_at x hf

lemma deriv_within_csin (hf : differentiable_within_at ℂ f s x)
  (hxs : unique_diff_within_at ℂ s x) :
  deriv_within (λx, complex.sin (f x)) s x = complex.cos (f x) * (deriv_within f s x) :=
hf.has_deriv_within_at.csin.deriv_within hxs

@[simp] lemma deriv_csin (hc : differentiable_at ℂ f x) :
  deriv (λx, complex.sin (f x)) x = complex.cos (f x) * (deriv f x) :=
hc.has_deriv_at.csin.deriv

/-! #### `complex.cosh` -/

lemma measurable.ccosh {α : Type*} [measurable_space α] {f : α → ℂ} (hf : measurable f) :
  measurable (λ x, complex.cosh (f x)) :=
complex.measurable_cosh.comp hf

lemma has_deriv_at.ccosh (hf : has_deriv_at f f' x) :
  has_deriv_at (λ x, complex.cosh (f x)) (complex.sinh (f x) * f') x :=
(complex.has_deriv_at_cosh (f x)).comp x hf

lemma has_deriv_within_at.ccosh (hf : has_deriv_within_at f f' s x) :
  has_deriv_within_at (λ x, complex.cosh (f x)) (complex.sinh (f x) * f') s x :=
(complex.has_deriv_at_cosh (f x)).comp_has_deriv_within_at x hf

lemma deriv_within_ccosh (hf : differentiable_within_at ℂ f s x)
  (hxs : unique_diff_within_at ℂ s x) :
  deriv_within (λx, complex.cosh (f x)) s x = complex.sinh (f x) * (deriv_within f s x) :=
hf.has_deriv_within_at.ccosh.deriv_within hxs

@[simp] lemma deriv_ccosh (hc : differentiable_at ℂ f x) :
  deriv (λx, complex.cosh (f x)) x = complex.sinh (f x) * (deriv f x) :=
hc.has_deriv_at.ccosh.deriv

/-! #### `complex.sinh` -/

lemma measurable.csinh {α : Type*} [measurable_space α] {f : α → ℂ} (hf : measurable f) :
  measurable (λ x, complex.sinh (f x)) :=
complex.measurable_sinh.comp hf

lemma has_deriv_at.csinh (hf : has_deriv_at f f' x) :
  has_deriv_at (λ x, complex.sinh (f x)) (complex.cosh (f x) * f') x :=
(complex.has_deriv_at_sinh (f x)).comp x hf

lemma has_deriv_within_at.csinh (hf : has_deriv_within_at f f' s x) :
  has_deriv_within_at (λ x, complex.sinh (f x)) (complex.cosh (f x) * f') s x :=
(complex.has_deriv_at_sinh (f x)).comp_has_deriv_within_at x hf

lemma deriv_within_csinh (hf : differentiable_within_at ℂ f s x)
  (hxs : unique_diff_within_at ℂ s x) :
  deriv_within (λx, complex.sinh (f x)) s x = complex.cosh (f x) * (deriv_within f s x) :=
hf.has_deriv_within_at.csinh.deriv_within hxs

@[simp] lemma deriv_csinh (hc : differentiable_at ℂ f x) :
  deriv (λx, complex.sinh (f x)) x = complex.cosh (f x) * (deriv f x) :=
hc.has_deriv_at.csinh.deriv

end

section
/-! ### Simp lemmas for derivatives of `λ x, complex.cos (f x)` etc., `f : E → ℂ` -/

variables {E : Type*} [normed_group E] [normed_space ℂ E] {f : E → ℂ} {f' : E →L[ℂ] ℂ}
  {x : E} {s : set E}

/-! #### `complex.cos` -/

lemma has_fderiv_at.ccos (hf : has_fderiv_at f f' x) :
  has_fderiv_at (λ x, complex.cos (f x)) (- complex.sin (f x) • f') x :=
(complex.has_deriv_at_cos (f x)).comp_has_fderiv_at x hf

lemma has_fderiv_within_at.ccos (hf : has_fderiv_within_at f f' s x) :
  has_fderiv_within_at (λ x, complex.cos (f x)) (- complex.sin (f x) • f') s x :=
(complex.has_deriv_at_cos (f x)).comp_has_fderiv_within_at x hf

lemma differentiable_within_at.ccos (hf : differentiable_within_at ℂ f s x) :
  differentiable_within_at ℂ (λ x, complex.cos (f x)) s x :=
hf.has_fderiv_within_at.ccos.differentiable_within_at

@[simp] lemma differentiable_at.ccos (hc : differentiable_at ℂ f x) :
  differentiable_at ℂ (λx, complex.cos (f x)) x :=
hc.has_fderiv_at.ccos.differentiable_at

lemma differentiable_on.ccos (hc : differentiable_on ℂ f s) :
  differentiable_on ℂ (λx, complex.cos (f x)) s :=
λx h, (hc x h).ccos

@[simp] lemma differentiable.ccos (hc : differentiable ℂ f) :
  differentiable ℂ (λx, complex.cos (f x)) :=
λx, (hc x).ccos

lemma fderiv_within_ccos (hf : differentiable_within_at ℂ f s x)
  (hxs : unique_diff_within_at ℂ s x) :
  fderiv_within ℂ (λx, complex.cos (f x)) s x = - complex.sin (f x) • (fderiv_within ℂ f s x) :=
hf.has_fderiv_within_at.ccos.fderiv_within hxs

@[simp] lemma fderiv_ccos (hc : differentiable_at ℂ f x) :
  fderiv ℂ (λx, complex.cos (f x)) x = - complex.sin (f x) • (fderiv ℂ f x) :=
hc.has_fderiv_at.ccos.fderiv

lemma times_cont_diff.ccos {n} (h : times_cont_diff ℂ n f) :
  times_cont_diff ℂ n (λ x, complex.cos (f x)) :=
complex.times_cont_diff_cos.comp h

lemma times_cont_diff_at.ccos {n} (hf : times_cont_diff_at ℂ n f x) :
  times_cont_diff_at ℂ n (λ x, complex.cos (f x)) x :=
complex.times_cont_diff_cos.times_cont_diff_at.comp x hf

lemma times_cont_diff_on.ccos {n} (hf : times_cont_diff_on ℂ n f s) :
  times_cont_diff_on ℂ n (λ x, complex.cos (f x)) s :=
complex.times_cont_diff_cos.comp_times_cont_diff_on  hf

lemma times_cont_diff_within_at.ccos {n} (hf : times_cont_diff_within_at ℂ n f s x) :
  times_cont_diff_within_at ℂ n (λ x, complex.cos (f x)) s x :=
complex.times_cont_diff_cos.times_cont_diff_at.comp_times_cont_diff_within_at x hf

/-! #### `complex.sin` -/

lemma has_fderiv_at.csin (hf : has_fderiv_at f f' x) :
  has_fderiv_at (λ x, complex.sin (f x)) (complex.cos (f x) • f') x :=
(complex.has_deriv_at_sin (f x)).comp_has_fderiv_at x hf

lemma has_fderiv_within_at.csin (hf : has_fderiv_within_at f f' s x) :
  has_fderiv_within_at (λ x, complex.sin (f x)) (complex.cos (f x) • f') s x :=
(complex.has_deriv_at_sin (f x)).comp_has_fderiv_within_at x hf

lemma differentiable_within_at.csin (hf : differentiable_within_at ℂ f s x) :
  differentiable_within_at ℂ (λ x, complex.sin (f x)) s x :=
hf.has_fderiv_within_at.csin.differentiable_within_at

@[simp] lemma differentiable_at.csin (hc : differentiable_at ℂ f x) :
  differentiable_at ℂ (λx, complex.sin (f x)) x :=
hc.has_fderiv_at.csin.differentiable_at

lemma differentiable_on.csin (hc : differentiable_on ℂ f s) :
  differentiable_on ℂ (λx, complex.sin (f x)) s :=
λx h, (hc x h).csin

@[simp] lemma differentiable.csin (hc : differentiable ℂ f) :
  differentiable ℂ (λx, complex.sin (f x)) :=
λx, (hc x).csin

lemma fderiv_within_csin (hf : differentiable_within_at ℂ f s x)
  (hxs : unique_diff_within_at ℂ s x) :
  fderiv_within ℂ (λx, complex.sin (f x)) s x = complex.cos (f x) • (fderiv_within ℂ f s x) :=
hf.has_fderiv_within_at.csin.fderiv_within hxs

@[simp] lemma fderiv_csin (hc : differentiable_at ℂ f x) :
  fderiv ℂ (λx, complex.sin (f x)) x = complex.cos (f x) • (fderiv ℂ f x) :=
hc.has_fderiv_at.csin.fderiv

lemma times_cont_diff.csin {n} (h : times_cont_diff ℂ n f) :
  times_cont_diff ℂ n (λ x, complex.sin (f x)) :=
complex.times_cont_diff_sin.comp h

lemma times_cont_diff_at.csin {n} (hf : times_cont_diff_at ℂ n f x) :
  times_cont_diff_at ℂ n (λ x, complex.sin (f x)) x :=
complex.times_cont_diff_sin.times_cont_diff_at.comp x hf

lemma times_cont_diff_on.csin {n} (hf : times_cont_diff_on ℂ n f s) :
  times_cont_diff_on ℂ n (λ x, complex.sin (f x)) s :=
complex.times_cont_diff_sin.comp_times_cont_diff_on  hf

lemma times_cont_diff_within_at.csin {n} (hf : times_cont_diff_within_at ℂ n f s x) :
  times_cont_diff_within_at ℂ n (λ x, complex.sin (f x)) s x :=
complex.times_cont_diff_sin.times_cont_diff_at.comp_times_cont_diff_within_at x hf

/-! #### `complex.cosh` -/

lemma has_fderiv_at.ccosh (hf : has_fderiv_at f f' x) :
  has_fderiv_at (λ x, complex.cosh (f x)) (complex.sinh (f x) • f') x :=
(complex.has_deriv_at_cosh (f x)).comp_has_fderiv_at x hf

lemma has_fderiv_within_at.ccosh (hf : has_fderiv_within_at f f' s x) :
  has_fderiv_within_at (λ x, complex.cosh (f x)) (complex.sinh (f x) • f') s x :=
(complex.has_deriv_at_cosh (f x)).comp_has_fderiv_within_at x hf

lemma differentiable_within_at.ccosh (hf : differentiable_within_at ℂ f s x) :
  differentiable_within_at ℂ (λ x, complex.cosh (f x)) s x :=
hf.has_fderiv_within_at.ccosh.differentiable_within_at

@[simp] lemma differentiable_at.ccosh (hc : differentiable_at ℂ f x) :
  differentiable_at ℂ (λx, complex.cosh (f x)) x :=
hc.has_fderiv_at.ccosh.differentiable_at

lemma differentiable_on.ccosh (hc : differentiable_on ℂ f s) :
  differentiable_on ℂ (λx, complex.cosh (f x)) s :=
λx h, (hc x h).ccosh

@[simp] lemma differentiable.ccosh (hc : differentiable ℂ f) :
  differentiable ℂ (λx, complex.cosh (f x)) :=
λx, (hc x).ccosh

lemma fderiv_within_ccosh (hf : differentiable_within_at ℂ f s x)
  (hxs : unique_diff_within_at ℂ s x) :
  fderiv_within ℂ (λx, complex.cosh (f x)) s x = complex.sinh (f x) • (fderiv_within ℂ f s x) :=
hf.has_fderiv_within_at.ccosh.fderiv_within hxs

@[simp] lemma fderiv_ccosh (hc : differentiable_at ℂ f x) :
  fderiv ℂ (λx, complex.cosh (f x)) x = complex.sinh (f x) • (fderiv ℂ f x) :=
hc.has_fderiv_at.ccosh.fderiv

lemma times_cont_diff.ccosh {n} (h : times_cont_diff ℂ n f) :
  times_cont_diff ℂ n (λ x, complex.cosh (f x)) :=
complex.times_cont_diff_cosh.comp h

lemma times_cont_diff_at.ccosh {n} (hf : times_cont_diff_at ℂ n f x) :
  times_cont_diff_at ℂ n (λ x, complex.cosh (f x)) x :=
complex.times_cont_diff_cosh.times_cont_diff_at.comp x hf

lemma times_cont_diff_on.ccosh {n} (hf : times_cont_diff_on ℂ n f s) :
  times_cont_diff_on ℂ n (λ x, complex.cosh (f x)) s :=
complex.times_cont_diff_cosh.comp_times_cont_diff_on  hf

lemma times_cont_diff_within_at.ccosh {n} (hf : times_cont_diff_within_at ℂ n f s x) :
  times_cont_diff_within_at ℂ n (λ x, complex.cosh (f x)) s x :=
complex.times_cont_diff_cosh.times_cont_diff_at.comp_times_cont_diff_within_at x hf

/-! #### `complex.sinh` -/

lemma has_fderiv_at.csinh (hf : has_fderiv_at f f' x) :
  has_fderiv_at (λ x, complex.sinh (f x)) (complex.cosh (f x) • f') x :=
(complex.has_deriv_at_sinh (f x)).comp_has_fderiv_at x hf

lemma has_fderiv_within_at.csinh (hf : has_fderiv_within_at f f' s x) :
  has_fderiv_within_at (λ x, complex.sinh (f x)) (complex.cosh (f x) • f') s x :=
(complex.has_deriv_at_sinh (f x)).comp_has_fderiv_within_at x hf

lemma differentiable_within_at.csinh (hf : differentiable_within_at ℂ f s x) :
  differentiable_within_at ℂ (λ x, complex.sinh (f x)) s x :=
hf.has_fderiv_within_at.csinh.differentiable_within_at

@[simp] lemma differentiable_at.csinh (hc : differentiable_at ℂ f x) :
  differentiable_at ℂ (λx, complex.sinh (f x)) x :=
hc.has_fderiv_at.csinh.differentiable_at

lemma differentiable_on.csinh (hc : differentiable_on ℂ f s) :
  differentiable_on ℂ (λx, complex.sinh (f x)) s :=
λx h, (hc x h).csinh

@[simp] lemma differentiable.csinh (hc : differentiable ℂ f) :
  differentiable ℂ (λx, complex.sinh (f x)) :=
λx, (hc x).csinh

lemma fderiv_within_csinh (hf : differentiable_within_at ℂ f s x)
  (hxs : unique_diff_within_at ℂ s x) :
  fderiv_within ℂ (λx, complex.sinh (f x)) s x = complex.cosh (f x) • (fderiv_within ℂ f s x) :=
hf.has_fderiv_within_at.csinh.fderiv_within hxs

@[simp] lemma fderiv_csinh (hc : differentiable_at ℂ f x) :
  fderiv ℂ (λx, complex.sinh (f x)) x = complex.cosh (f x) • (fderiv ℂ f x) :=
hc.has_fderiv_at.csinh.fderiv

lemma times_cont_diff.csinh {n} (h : times_cont_diff ℂ n f) :
  times_cont_diff ℂ n (λ x, complex.sinh (f x)) :=
complex.times_cont_diff_sinh.comp h

lemma times_cont_diff_at.csinh {n} (hf : times_cont_diff_at ℂ n f x) :
  times_cont_diff_at ℂ n (λ x, complex.sinh (f x)) x :=
complex.times_cont_diff_sinh.times_cont_diff_at.comp x hf

lemma times_cont_diff_on.csinh {n} (hf : times_cont_diff_on ℂ n f s) :
  times_cont_diff_on ℂ n (λ x, complex.sinh (f x)) s :=
complex.times_cont_diff_sinh.comp_times_cont_diff_on  hf

lemma times_cont_diff_within_at.csinh {n} (hf : times_cont_diff_within_at ℂ n f s x) :
  times_cont_diff_within_at ℂ n (λ x, complex.sinh (f x)) s x :=
complex.times_cont_diff_sinh.times_cont_diff_at.comp_times_cont_diff_within_at x hf

end

namespace real

variables {x y z : ℝ}

lemma has_deriv_at_sin (x : ℝ) : has_deriv_at sin (cos x) x :=
(complex.has_deriv_at_sin x).real_of_complex

lemma times_cont_diff_sin {n} : times_cont_diff ℝ n sin :=
complex.times_cont_diff_sin.real_of_complex

lemma differentiable_sin : differentiable ℝ sin :=
λx, (has_deriv_at_sin x).differentiable_at

lemma differentiable_at_sin : differentiable_at ℝ sin x :=
differentiable_sin x

@[simp] lemma deriv_sin : deriv sin = cos :=
funext $ λ x, (has_deriv_at_sin x).deriv

lemma continuous_sin : continuous sin :=
differentiable_sin.continuous

lemma measurable_sin : measurable sin := continuous_sin.measurable

lemma has_deriv_at_cos (x : ℝ) : has_deriv_at cos (-sin x) x :=
(complex.has_deriv_at_cos x).real_of_complex

lemma times_cont_diff_cos {n} : times_cont_diff ℝ n cos :=
complex.times_cont_diff_cos.real_of_complex

lemma differentiable_cos : differentiable ℝ cos :=
λx, (has_deriv_at_cos x).differentiable_at

lemma differentiable_at_cos : differentiable_at ℝ cos x :=
differentiable_cos x

lemma deriv_cos : deriv cos x = - sin x :=
(has_deriv_at_cos x).deriv

@[simp] lemma deriv_cos' : deriv cos = (λ x, - sin x) :=
funext $ λ _, deriv_cos

lemma continuous_cos : continuous cos :=
differentiable_cos.continuous

lemma continuous_on_cos {s} : continuous_on cos s := continuous_cos.continuous_on

lemma measurable_cos : measurable cos := continuous_cos.measurable

lemma has_deriv_at_sinh (x : ℝ) : has_deriv_at sinh (cosh x) x :=
(complex.has_deriv_at_sinh x).real_of_complex

lemma times_cont_diff_sinh {n} : times_cont_diff ℝ n sinh :=
complex.times_cont_diff_sinh.real_of_complex

lemma differentiable_sinh : differentiable ℝ sinh :=
λx, (has_deriv_at_sinh x).differentiable_at

lemma differentiable_at_sinh : differentiable_at ℝ sinh x :=
differentiable_sinh x

@[simp] lemma deriv_sinh : deriv sinh = cosh :=
funext $ λ x, (has_deriv_at_sinh x).deriv

lemma continuous_sinh : continuous sinh :=
differentiable_sinh.continuous

lemma measurable_sinh : measurable sinh := continuous_sinh.measurable

lemma has_deriv_at_cosh (x : ℝ) : has_deriv_at cosh (sinh x) x :=
(complex.has_deriv_at_cosh x).real_of_complex

lemma times_cont_diff_cosh {n} : times_cont_diff ℝ n cosh :=
complex.times_cont_diff_cosh.real_of_complex

lemma differentiable_cosh : differentiable ℝ cosh :=
λx, (has_deriv_at_cosh x).differentiable_at

lemma differentiable_at_cosh : differentiable_at ℝ cosh x :=
differentiable_cosh x

@[simp] lemma deriv_cosh : deriv cosh = sinh :=
funext $ λ x, (has_deriv_at_cosh x).deriv

lemma continuous_cosh : continuous cosh :=
differentiable_cosh.continuous

lemma measurable_cosh : measurable cosh := continuous_cosh.measurable

/-- `sinh` is strictly monotone. -/
lemma sinh_strict_mono : strict_mono sinh :=
strict_mono_of_deriv_pos differentiable_sinh (by { rw [real.deriv_sinh], exact cosh_pos })

end real

section
/-! ### Simp lemmas for derivatives of `λ x, real.cos (f x)` etc., `f : ℝ → ℝ` -/

variables {f : ℝ → ℝ} {f' x : ℝ} {s : set ℝ}

/-! #### `real.cos` -/

lemma measurable.cos {α : Type*} [measurable_space α] {f : α → ℝ}  (hf : measurable f) :
  measurable (λ x, real.cos (f x)) :=
real.measurable_cos.comp hf

lemma has_deriv_at.cos (hf : has_deriv_at f f' x) :
  has_deriv_at (λ x, real.cos (f x)) (- real.sin (f x) * f') x :=
(real.has_deriv_at_cos (f x)).comp x hf

lemma has_deriv_within_at.cos (hf : has_deriv_within_at f f' s x) :
  has_deriv_within_at (λ x, real.cos (f x)) (- real.sin (f x) * f') s x :=
(real.has_deriv_at_cos (f x)).comp_has_deriv_within_at x hf

lemma deriv_within_cos (hf : differentiable_within_at ℝ f s x)
  (hxs : unique_diff_within_at ℝ s x) :
  deriv_within (λx, real.cos (f x)) s x = - real.sin (f x) * (deriv_within f s x) :=
hf.has_deriv_within_at.cos.deriv_within hxs

@[simp] lemma deriv_cos (hc : differentiable_at ℝ f x) :
  deriv (λx, real.cos (f x)) x = - real.sin (f x) * (deriv f x) :=
hc.has_deriv_at.cos.deriv

/-! #### `real.sin` -/

lemma measurable.sin {α : Type*} [measurable_space α] {f : α → ℝ}  (hf : measurable f) :
  measurable (λ x, real.sin (f x)) :=
real.measurable_sin.comp hf

lemma has_deriv_at.sin (hf : has_deriv_at f f' x) :
  has_deriv_at (λ x, real.sin (f x)) (real.cos (f x) * f') x :=
(real.has_deriv_at_sin (f x)).comp x hf

lemma has_deriv_within_at.sin (hf : has_deriv_within_at f f' s x) :
  has_deriv_within_at (λ x, real.sin (f x)) (real.cos (f x) * f') s x :=
(real.has_deriv_at_sin (f x)).comp_has_deriv_within_at x hf

lemma deriv_within_sin (hf : differentiable_within_at ℝ f s x)
  (hxs : unique_diff_within_at ℝ s x) :
  deriv_within (λx, real.sin (f x)) s x = real.cos (f x) * (deriv_within f s x) :=
hf.has_deriv_within_at.sin.deriv_within hxs

@[simp] lemma deriv_sin (hc : differentiable_at ℝ f x) :
  deriv (λx, real.sin (f x)) x = real.cos (f x) * (deriv f x) :=
hc.has_deriv_at.sin.deriv

/-! #### `real.cosh` -/

lemma measurable.cosh {α : Type*} [measurable_space α] {f : α → ℝ}  (hf : measurable f) :
  measurable (λ x, real.cosh (f x)) :=
real.measurable_cosh.comp hf

lemma has_deriv_at.cosh (hf : has_deriv_at f f' x) :
  has_deriv_at (λ x, real.cosh (f x)) (real.sinh (f x) * f') x :=
(real.has_deriv_at_cosh (f x)).comp x hf

lemma has_deriv_within_at.cosh (hf : has_deriv_within_at f f' s x) :
  has_deriv_within_at (λ x, real.cosh (f x)) (real.sinh (f x) * f') s x :=
(real.has_deriv_at_cosh (f x)).comp_has_deriv_within_at x hf

lemma deriv_within_cosh (hf : differentiable_within_at ℝ f s x)
  (hxs : unique_diff_within_at ℝ s x) :
  deriv_within (λx, real.cosh (f x)) s x = real.sinh (f x) * (deriv_within f s x) :=
hf.has_deriv_within_at.cosh.deriv_within hxs

@[simp] lemma deriv_cosh (hc : differentiable_at ℝ f x) :
  deriv (λx, real.cosh (f x)) x = real.sinh (f x) * (deriv f x) :=
hc.has_deriv_at.cosh.deriv

/-! #### `real.sinh` -/

lemma measurable.sinh {α : Type*} [measurable_space α] {f : α → ℝ}  (hf : measurable f) :
  measurable (λ x, real.sinh (f x)) :=
real.measurable_sinh.comp hf

lemma has_deriv_at.sinh (hf : has_deriv_at f f' x) :
  has_deriv_at (λ x, real.sinh (f x)) (real.cosh (f x) * f') x :=
(real.has_deriv_at_sinh (f x)).comp x hf

lemma has_deriv_within_at.sinh (hf : has_deriv_within_at f f' s x) :
  has_deriv_within_at (λ x, real.sinh (f x)) (real.cosh (f x) * f') s x :=
(real.has_deriv_at_sinh (f x)).comp_has_deriv_within_at x hf

lemma deriv_within_sinh (hf : differentiable_within_at ℝ f s x)
  (hxs : unique_diff_within_at ℝ s x) :
  deriv_within (λx, real.sinh (f x)) s x = real.cosh (f x) * (deriv_within f s x) :=
hf.has_deriv_within_at.sinh.deriv_within hxs

@[simp] lemma deriv_sinh (hc : differentiable_at ℝ f x) :
  deriv (λx, real.sinh (f x)) x = real.cosh (f x) * (deriv f x) :=
hc.has_deriv_at.sinh.deriv

end

section

/-! ### Simp lemmas for derivatives of `λ x, real.cos (f x)` etc., `f : E → ℝ` -/

variables {E : Type*} [normed_group E] [normed_space ℝ E] {f : E → ℝ} {f' : E →L[ℝ] ℝ}
  {x : E} {s : set E}

/-! #### `real.cos` -/

lemma has_fderiv_at.cos (hf : has_fderiv_at f f' x) :
  has_fderiv_at (λ x, real.cos (f x)) (- real.sin (f x) • f') x :=
(real.has_deriv_at_cos (f x)).comp_has_fderiv_at x hf

lemma has_fderiv_within_at.cos (hf : has_fderiv_within_at f f' s x) :
  has_fderiv_within_at (λ x, real.cos (f x)) (- real.sin (f x) • f') s x :=
(real.has_deriv_at_cos (f x)).comp_has_fderiv_within_at x hf

lemma differentiable_within_at.cos (hf : differentiable_within_at ℝ f s x) :
  differentiable_within_at ℝ (λ x, real.cos (f x)) s x :=
hf.has_fderiv_within_at.cos.differentiable_within_at

@[simp] lemma differentiable_at.cos (hc : differentiable_at ℝ f x) :
  differentiable_at ℝ (λx, real.cos (f x)) x :=
hc.has_fderiv_at.cos.differentiable_at

lemma differentiable_on.cos (hc : differentiable_on ℝ f s) :
  differentiable_on ℝ (λx, real.cos (f x)) s :=
λx h, (hc x h).cos

@[simp] lemma differentiable.cos (hc : differentiable ℝ f) :
  differentiable ℝ (λx, real.cos (f x)) :=
λx, (hc x).cos

lemma fderiv_within_cos (hf : differentiable_within_at ℝ f s x)
  (hxs : unique_diff_within_at ℝ s x) :
  fderiv_within ℝ (λx, real.cos (f x)) s x = - real.sin (f x) • (fderiv_within ℝ f s x) :=
hf.has_fderiv_within_at.cos.fderiv_within hxs

@[simp] lemma fderiv_cos (hc : differentiable_at ℝ f x) :
  fderiv ℝ (λx, real.cos (f x)) x = - real.sin (f x) • (fderiv ℝ f x) :=
hc.has_fderiv_at.cos.fderiv

lemma times_cont_diff.cos {n} (h : times_cont_diff ℝ n f) :
  times_cont_diff ℝ n (λ x, real.cos (f x)) :=
real.times_cont_diff_cos.comp h

lemma times_cont_diff_at.cos {n} (hf : times_cont_diff_at ℝ n f x) :
  times_cont_diff_at ℝ n (λ x, real.cos (f x)) x :=
real.times_cont_diff_cos.times_cont_diff_at.comp x hf

lemma times_cont_diff_on.cos {n} (hf : times_cont_diff_on ℝ n f s) :
  times_cont_diff_on ℝ n (λ x, real.cos (f x)) s :=
real.times_cont_diff_cos.comp_times_cont_diff_on  hf

lemma times_cont_diff_within_at.cos {n} (hf : times_cont_diff_within_at ℝ n f s x) :
  times_cont_diff_within_at ℝ n (λ x, real.cos (f x)) s x :=
real.times_cont_diff_cos.times_cont_diff_at.comp_times_cont_diff_within_at x hf

/-! #### `real.sin` -/

lemma has_fderiv_at.sin (hf : has_fderiv_at f f' x) :
  has_fderiv_at (λ x, real.sin (f x)) (real.cos (f x) • f') x :=
(real.has_deriv_at_sin (f x)).comp_has_fderiv_at x hf

lemma has_fderiv_within_at.sin (hf : has_fderiv_within_at f f' s x) :
  has_fderiv_within_at (λ x, real.sin (f x)) (real.cos (f x) • f') s x :=
(real.has_deriv_at_sin (f x)).comp_has_fderiv_within_at x hf

lemma differentiable_within_at.sin (hf : differentiable_within_at ℝ f s x) :
  differentiable_within_at ℝ (λ x, real.sin (f x)) s x :=
hf.has_fderiv_within_at.sin.differentiable_within_at

@[simp] lemma differentiable_at.sin (hc : differentiable_at ℝ f x) :
  differentiable_at ℝ (λx, real.sin (f x)) x :=
hc.has_fderiv_at.sin.differentiable_at

lemma differentiable_on.sin (hc : differentiable_on ℝ f s) :
  differentiable_on ℝ (λx, real.sin (f x)) s :=
λx h, (hc x h).sin

@[simp] lemma differentiable.sin (hc : differentiable ℝ f) :
  differentiable ℝ (λx, real.sin (f x)) :=
λx, (hc x).sin

lemma fderiv_within_sin (hf : differentiable_within_at ℝ f s x)
  (hxs : unique_diff_within_at ℝ s x) :
  fderiv_within ℝ (λx, real.sin (f x)) s x = real.cos (f x) • (fderiv_within ℝ f s x) :=
hf.has_fderiv_within_at.sin.fderiv_within hxs

@[simp] lemma fderiv_sin (hc : differentiable_at ℝ f x) :
  fderiv ℝ (λx, real.sin (f x)) x = real.cos (f x) • (fderiv ℝ f x) :=
hc.has_fderiv_at.sin.fderiv

lemma times_cont_diff.sin {n} (h : times_cont_diff ℝ n f) :
  times_cont_diff ℝ n (λ x, real.sin (f x)) :=
real.times_cont_diff_sin.comp h

lemma times_cont_diff_at.sin {n} (hf : times_cont_diff_at ℝ n f x) :
  times_cont_diff_at ℝ n (λ x, real.sin (f x)) x :=
real.times_cont_diff_sin.times_cont_diff_at.comp x hf

lemma times_cont_diff_on.sin {n} (hf : times_cont_diff_on ℝ n f s) :
  times_cont_diff_on ℝ n (λ x, real.sin (f x)) s :=
real.times_cont_diff_sin.comp_times_cont_diff_on  hf

lemma times_cont_diff_within_at.sin {n} (hf : times_cont_diff_within_at ℝ n f s x) :
  times_cont_diff_within_at ℝ n (λ x, real.sin (f x)) s x :=
real.times_cont_diff_sin.times_cont_diff_at.comp_times_cont_diff_within_at x hf

/-! #### `real.cosh` -/

lemma has_fderiv_at.cosh (hf : has_fderiv_at f f' x) :
  has_fderiv_at (λ x, real.cosh (f x)) (real.sinh (f x) • f') x :=
(real.has_deriv_at_cosh (f x)).comp_has_fderiv_at x hf

lemma has_fderiv_within_at.cosh (hf : has_fderiv_within_at f f' s x) :
  has_fderiv_within_at (λ x, real.cosh (f x)) (real.sinh (f x) • f') s x :=
(real.has_deriv_at_cosh (f x)).comp_has_fderiv_within_at x hf

lemma differentiable_within_at.cosh (hf : differentiable_within_at ℝ f s x) :
  differentiable_within_at ℝ (λ x, real.cosh (f x)) s x :=
hf.has_fderiv_within_at.cosh.differentiable_within_at

@[simp] lemma differentiable_at.cosh (hc : differentiable_at ℝ f x) :
  differentiable_at ℝ (λx, real.cosh (f x)) x :=
hc.has_fderiv_at.cosh.differentiable_at

lemma differentiable_on.cosh (hc : differentiable_on ℝ f s) :
  differentiable_on ℝ (λx, real.cosh (f x)) s :=
λx h, (hc x h).cosh

@[simp] lemma differentiable.cosh (hc : differentiable ℝ f) :
  differentiable ℝ (λx, real.cosh (f x)) :=
λx, (hc x).cosh

lemma fderiv_within_cosh (hf : differentiable_within_at ℝ f s x)
  (hxs : unique_diff_within_at ℝ s x) :
  fderiv_within ℝ (λx, real.cosh (f x)) s x = real.sinh (f x) • (fderiv_within ℝ f s x) :=
hf.has_fderiv_within_at.cosh.fderiv_within hxs

@[simp] lemma fderiv_cosh (hc : differentiable_at ℝ f x) :
  fderiv ℝ (λx, real.cosh (f x)) x = real.sinh (f x) • (fderiv ℝ f x) :=
hc.has_fderiv_at.cosh.fderiv

lemma times_cont_diff.cosh {n} (h : times_cont_diff ℝ n f) :
  times_cont_diff ℝ n (λ x, real.cosh (f x)) :=
real.times_cont_diff_cosh.comp h

lemma times_cont_diff_at.cosh {n} (hf : times_cont_diff_at ℝ n f x) :
  times_cont_diff_at ℝ n (λ x, real.cosh (f x)) x :=
real.times_cont_diff_cosh.times_cont_diff_at.comp x hf

lemma times_cont_diff_on.cosh {n} (hf : times_cont_diff_on ℝ n f s) :
  times_cont_diff_on ℝ n (λ x, real.cosh (f x)) s :=
real.times_cont_diff_cosh.comp_times_cont_diff_on  hf

lemma times_cont_diff_within_at.cosh {n} (hf : times_cont_diff_within_at ℝ n f s x) :
  times_cont_diff_within_at ℝ n (λ x, real.cosh (f x)) s x :=
real.times_cont_diff_cosh.times_cont_diff_at.comp_times_cont_diff_within_at x hf

/-! #### `real.sinh` -/

lemma has_fderiv_at.sinh (hf : has_fderiv_at f f' x) :
  has_fderiv_at (λ x, real.sinh (f x)) (real.cosh (f x) • f') x :=
(real.has_deriv_at_sinh (f x)).comp_has_fderiv_at x hf

lemma has_fderiv_within_at.sinh (hf : has_fderiv_within_at f f' s x) :
  has_fderiv_within_at (λ x, real.sinh (f x)) (real.cosh (f x) • f') s x :=
(real.has_deriv_at_sinh (f x)).comp_has_fderiv_within_at x hf

lemma differentiable_within_at.sinh (hf : differentiable_within_at ℝ f s x) :
  differentiable_within_at ℝ (λ x, real.sinh (f x)) s x :=
hf.has_fderiv_within_at.sinh.differentiable_within_at

@[simp] lemma differentiable_at.sinh (hc : differentiable_at ℝ f x) :
  differentiable_at ℝ (λx, real.sinh (f x)) x :=
hc.has_fderiv_at.sinh.differentiable_at

lemma differentiable_on.sinh (hc : differentiable_on ℝ f s) :
  differentiable_on ℝ (λx, real.sinh (f x)) s :=
λx h, (hc x h).sinh

@[simp] lemma differentiable.sinh (hc : differentiable ℝ f) :
  differentiable ℝ (λx, real.sinh (f x)) :=
λx, (hc x).sinh

lemma fderiv_within_sinh (hf : differentiable_within_at ℝ f s x)
  (hxs : unique_diff_within_at ℝ s x) :
  fderiv_within ℝ (λx, real.sinh (f x)) s x = real.cosh (f x) • (fderiv_within ℝ f s x) :=
hf.has_fderiv_within_at.sinh.fderiv_within hxs

@[simp] lemma fderiv_sinh (hc : differentiable_at ℝ f x) :
  fderiv ℝ (λx, real.sinh (f x)) x = real.cosh (f x) • (fderiv ℝ f x) :=
hc.has_fderiv_at.sinh.fderiv

lemma times_cont_diff.sinh {n} (h : times_cont_diff ℝ n f) :
  times_cont_diff ℝ n (λ x, real.sinh (f x)) :=
real.times_cont_diff_sinh.comp h

lemma times_cont_diff_at.sinh {n} (hf : times_cont_diff_at ℝ n f x) :
  times_cont_diff_at ℝ n (λ x, real.sinh (f x)) x :=
real.times_cont_diff_sinh.times_cont_diff_at.comp x hf

lemma times_cont_diff_on.sinh {n} (hf : times_cont_diff_on ℝ n f s) :
  times_cont_diff_on ℝ n (λ x, real.sinh (f x)) s :=
real.times_cont_diff_sinh.comp_times_cont_diff_on  hf

lemma times_cont_diff_within_at.sinh {n} (hf : times_cont_diff_within_at ℝ n f s x) :
  times_cont_diff_within_at ℝ n (λ x, real.sinh (f x)) s x :=
real.times_cont_diff_sinh.times_cont_diff_at.comp_times_cont_diff_within_at x hf

end

namespace real

lemma exists_cos_eq_zero : 0 ∈ cos '' Icc (1:ℝ) 2 :=
intermediate_value_Icc' (by norm_num) continuous_on_cos
  ⟨le_of_lt cos_two_neg, le_of_lt cos_one_pos⟩

/-- The number π = 3.14159265... Defined here using choice as twice a zero of cos in [1,2], from
which one can derive all its properties. For explicit bounds on π, see `data.real.pi`. -/
noncomputable def pi : ℝ := 2 * classical.some exists_cos_eq_zero

localized "notation `π` := real.pi" in real

@[simp] lemma cos_pi_div_two : cos (π / 2) = 0 :=
by rw [pi, mul_div_cancel_left _ (@two_ne_zero' ℝ _ _ _)];
  exact (classical.some_spec exists_cos_eq_zero).2

lemma one_le_pi_div_two : (1 : ℝ) ≤ π / 2 :=
by rw [pi, mul_div_cancel_left _ (@two_ne_zero' ℝ _ _ _)];
  exact (classical.some_spec exists_cos_eq_zero).1.1

lemma pi_div_two_le_two : π / 2 ≤ 2 :=
by rw [pi, mul_div_cancel_left _ (@two_ne_zero' ℝ _ _ _)];
  exact (classical.some_spec exists_cos_eq_zero).1.2

lemma two_le_pi : (2 : ℝ) ≤ π :=
(div_le_div_right (show (0 : ℝ) < 2, by norm_num)).1
  (by rw div_self (@two_ne_zero' ℝ _ _ _); exact one_le_pi_div_two)

lemma pi_le_four : π ≤ 4 :=
(div_le_div_right (show (0 : ℝ) < 2, by norm_num)).1
  (calc π / 2 ≤ 2 : pi_div_two_le_two
    ... = 4 / 2 : by norm_num)

lemma pi_pos : 0 < π :=
lt_of_lt_of_le (by norm_num) two_le_pi

lemma pi_ne_zero : pi ≠ 0 :=
ne_of_gt pi_pos

lemma pi_div_two_pos : 0 < π / 2 :=
half_pos pi_pos

lemma two_pi_pos : 0 < 2 * π :=
by linarith [pi_pos]

@[simp] lemma sin_pi : sin π = 0 :=
by rw [← mul_div_cancel_left pi (@two_ne_zero ℝ _ _), two_mul, add_div,
    sin_add, cos_pi_div_two]; simp

@[simp] lemma cos_pi : cos π = -1 :=
by rw [← mul_div_cancel_left pi (@two_ne_zero ℝ _ _), mul_div_assoc,
    cos_two_mul, cos_pi_div_two];
  simp [bit0, pow_add]

@[simp] lemma sin_two_pi : sin (2 * π) = 0 :=
by simp [two_mul, sin_add]

@[simp] lemma cos_two_pi : cos (2 * π) = 1 :=
by simp [two_mul, cos_add]

lemma sin_add_pi (x : ℝ) : sin (x + π) = -sin x :=
by simp [sin_add]

lemma sin_add_two_pi (x : ℝ) : sin (x + 2 * π) = sin x :=
by simp [sin_add_pi, sin_add, sin_two_pi, cos_two_pi]

lemma cos_add_two_pi (x : ℝ) : cos (x + 2 * π) = cos x :=
by simp [cos_add, cos_two_pi, sin_two_pi]

lemma sin_pi_sub (x : ℝ) : sin (π - x) = sin x :=
by simp [sub_eq_add_neg, sin_add]

lemma cos_add_pi (x : ℝ) : cos (x + π) = -cos x :=
by simp [cos_add]

lemma cos_pi_sub (x : ℝ) : cos (π - x) = -cos x :=
by simp [sub_eq_add_neg, cos_add]

lemma sin_pos_of_pos_of_lt_pi {x : ℝ} (h0x : 0 < x) (hxp : x < π) : 0 < sin x :=
if hx2 : x ≤ 2 then sin_pos_of_pos_of_le_two h0x hx2
else
  have (2 : ℝ) + 2 = 4, from rfl,
  have π - x ≤ 2, from sub_le_iff_le_add.2
    (le_trans pi_le_four (this ▸ add_le_add_left (le_of_not_ge hx2) _)),
  sin_pi_sub x ▸ sin_pos_of_pos_of_le_two (sub_pos.2 hxp) this

lemma sin_pos_of_mem_Ioo {x : ℝ} (hx : x ∈ Ioo 0 π) : 0 < sin x :=
sin_pos_of_pos_of_lt_pi hx.1 hx.2

lemma sin_nonneg_of_mem_Icc {x : ℝ} (hx : x ∈ Icc 0 π) : 0 ≤ sin x :=
begin
  rw ← closure_Ioo pi_pos at hx,
  exact closure_lt_subset_le continuous_const continuous_sin
    (closure_mono (λ y, sin_pos_of_mem_Ioo) hx)
end

lemma sin_nonneg_of_nonneg_of_le_pi {x : ℝ} (h0x : 0 ≤ x) (hxp : x ≤ π) : 0 ≤ sin x :=
sin_nonneg_of_mem_Icc ⟨h0x, hxp⟩

lemma sin_neg_of_neg_of_neg_pi_lt {x : ℝ} (hx0 : x < 0) (hpx : -π < x) : sin x < 0 :=
neg_pos.1 $ sin_neg x ▸ sin_pos_of_pos_of_lt_pi (neg_pos.2 hx0) (neg_lt.1 hpx)

lemma sin_nonpos_of_nonnpos_of_neg_pi_le {x : ℝ} (hx0 : x ≤ 0) (hpx : -π ≤ x) : sin x ≤ 0 :=
neg_nonneg.1 $ sin_neg x ▸ sin_nonneg_of_nonneg_of_le_pi (neg_nonneg.2 hx0) (neg_le.1 hpx)

@[simp] lemma sin_pi_div_two : sin (π / 2) = 1 :=
have sin (π / 2) = 1 ∨ sin (π / 2) = -1 :=
by simpa [pow_two, mul_self_eq_one_iff] using sin_sq_add_cos_sq (π / 2),
this.resolve_right
  (λ h, (show ¬(0 : ℝ) < -1, by norm_num) $
    h ▸ sin_pos_of_pos_of_lt_pi pi_div_two_pos (half_lt_self pi_pos))

lemma sin_add_pi_div_two (x : ℝ) : sin (x + π / 2) = cos x :=
by simp [sin_add]

lemma sin_sub_pi_div_two (x : ℝ) : sin (x - π / 2) = -cos x :=
by simp [sub_eq_add_neg, sin_add]

lemma sin_pi_div_two_sub (x : ℝ) : sin (π / 2 - x) = cos x :=
by simp [sub_eq_add_neg, sin_add]

lemma cos_add_pi_div_two (x : ℝ) : cos (x + π / 2) = -sin x :=
by simp [cos_add]

lemma cos_sub_pi_div_two (x : ℝ) : cos (x - π / 2) = sin x :=
by simp [sub_eq_add_neg, cos_add]

lemma cos_pi_div_two_sub (x : ℝ) : cos (π / 2 - x) = sin x :=
by rw [← cos_neg, neg_sub, cos_sub_pi_div_two]

lemma cos_pos_of_mem_Ioo {x : ℝ} (hx : x ∈ Ioo (-(π / 2)) (π / 2)) : 0 < cos x :=
sin_add_pi_div_two x ▸ sin_pos_of_mem_Ioo ⟨by linarith [hx.1], by linarith [hx.2]⟩

lemma cos_nonneg_of_mem_Icc {x : ℝ} (hx : x ∈ Icc (-(π / 2)) (π / 2)) : 0 ≤ cos x :=
sin_add_pi_div_two x ▸ sin_nonneg_of_mem_Icc ⟨by linarith [hx.1], by linarith [hx.2]⟩

lemma cos_neg_of_pi_div_two_lt_of_lt {x : ℝ} (hx₁ : π / 2 < x) (hx₂ : x < π + π / 2) : cos x < 0 :=
neg_pos.1 $ cos_pi_sub x ▸ cos_pos_of_mem_Ioo ⟨by linarith, by linarith⟩

lemma cos_nonpos_of_pi_div_two_le_of_le {x : ℝ} (hx₁ : π / 2 ≤ x) (hx₂ : x ≤ π + π / 2) :
  cos x ≤ 0 :=
neg_nonneg.1 $ cos_pi_sub x ▸ cos_nonneg_of_mem_Icc ⟨by linarith, by linarith⟩

lemma sin_nat_mul_pi (n : ℕ) : sin (n * π) = 0 :=
by induction n; simp [add_mul, sin_add, *]

lemma sin_int_mul_pi (n : ℤ) : sin (n * π) = 0 :=
by cases n; simp [add_mul, sin_add, *, sin_nat_mul_pi]

lemma cos_nat_mul_two_pi (n : ℕ) : cos (n * (2 * π)) = 1 :=
by induction n; simp [*, mul_add, cos_add, add_mul, cos_two_pi, sin_two_pi]

lemma cos_int_mul_two_pi (n : ℤ) : cos (n * (2 * π)) = 1 :=
by cases n; simp only [cos_nat_mul_two_pi, int.of_nat_eq_coe,
  int.neg_succ_of_nat_coe, int.cast_coe_nat, int.cast_neg,
  (neg_mul_eq_neg_mul _ _).symm, cos_neg]

lemma cos_int_mul_two_pi_add_pi (n : ℤ) : cos (n * (2 * π) + π) = -1 :=
by simp [cos_add, sin_add, cos_int_mul_two_pi]

lemma sin_eq_zero_iff_of_lt_of_lt {x : ℝ} (hx₁ : -π < x) (hx₂ : x < π) :
  sin x = 0 ↔ x = 0 :=
⟨λ h, le_antisymm
    (le_of_not_gt (λ h0, lt_irrefl (0 : ℝ) $
      calc 0 < sin x : sin_pos_of_pos_of_lt_pi h0 hx₂
        ... = 0 : h))
    (le_of_not_gt (λ h0, lt_irrefl (0 : ℝ) $
      calc 0 = sin x : h.symm
        ... < 0 : sin_neg_of_neg_of_neg_pi_lt h0 hx₁)),
  λ h, by simp [h]⟩

lemma sin_eq_zero_iff {x : ℝ} : sin x = 0 ↔ ∃ n : ℤ, (n : ℝ) * π = x :=
⟨λ h, ⟨⌊x / π⌋, le_antisymm (sub_nonneg.1 (sub_floor_div_mul_nonneg _ pi_pos))
  (sub_nonpos.1 $ le_of_not_gt $ λ h₃, ne_of_lt (sin_pos_of_pos_of_lt_pi h₃ (sub_floor_div_mul_lt _ pi_pos))
    (by simp [sub_eq_add_neg, sin_add, h, sin_int_mul_pi]))⟩,
  λ ⟨n, hn⟩, hn ▸ sin_int_mul_pi _⟩

lemma sin_eq_zero_iff_cos_eq {x : ℝ} : sin x = 0 ↔ cos x = 1 ∨ cos x = -1 :=
by rw [← mul_self_eq_one_iff, ← sin_sq_add_cos_sq x,
    pow_two, pow_two, ← sub_eq_iff_eq_add, sub_self];
  exact ⟨λ h, by rw [h, mul_zero], eq_zero_of_mul_self_eq_zero ∘ eq.symm⟩

lemma cos_eq_one_iff (x : ℝ) : cos x = 1 ↔ ∃ n : ℤ, (n : ℝ) * (2 * π) = x :=
⟨λ h, let ⟨n, hn⟩ := sin_eq_zero_iff.1 (sin_eq_zero_iff_cos_eq.2 (or.inl h)) in
    ⟨n / 2, (int.mod_two_eq_zero_or_one n).elim
      (λ hn0, by rwa [← mul_assoc, ← @int.cast_two ℝ, ← int.cast_mul, int.div_mul_cancel
        ((int.dvd_iff_mod_eq_zero _ _).2 hn0)])
      (λ hn1, by rw [← int.mod_add_div n 2, hn1, int.cast_add, int.cast_one, add_mul,
          one_mul, add_comm, mul_comm (2 : ℤ), int.cast_mul, mul_assoc, int.cast_two] at hn;
        rw [← hn, cos_int_mul_two_pi_add_pi] at h;
        exact absurd h (by norm_num))⟩,
  λ ⟨n, hn⟩, hn ▸ cos_int_mul_two_pi _⟩

lemma cos_eq_one_iff_of_lt_of_lt {x : ℝ} (hx₁ : -(2 * π) < x) (hx₂ : x < 2 * π) :
  cos x = 1 ↔ x = 0 :=
⟨λ h,
    begin
      rcases (cos_eq_one_iff _).1 h with ⟨n, rfl⟩,
      rw [mul_lt_iff_lt_one_left two_pi_pos] at hx₂,
      rw [neg_lt, neg_mul_eq_neg_mul, mul_lt_iff_lt_one_left two_pi_pos] at hx₁,
      norm_cast at hx₁ hx₂,
      obtain rfl : n = 0, by omega,
      simp
    end,
  λ h, by simp [h]⟩

lemma cos_lt_cos_of_nonneg_of_le_pi_div_two {x y : ℝ} (hx₁ : 0 ≤ x) (hy₂ : y ≤ π / 2) (hxy : x < y) :
  cos y < cos x :=
begin
  rw [← sub_lt_zero, cos_sub_cos],
  have : 0 < sin ((y + x) / 2),
  { refine sin_pos_of_pos_of_lt_pi _ _; linarith },
  have : 0 < sin ((y - x) / 2),
  { refine sin_pos_of_pos_of_lt_pi _ _; linarith },
  nlinarith,
end

lemma cos_lt_cos_of_nonneg_of_le_pi {x y : ℝ} (hx₁ : 0 ≤ x) (hy₂ : y ≤ π) (hxy : x < y) :
  cos y < cos x :=
match (le_total x (π / 2) : x ≤ π / 2 ∨ π / 2 ≤ x), le_total y (π / 2) with
| or.inl hx, or.inl hy := cos_lt_cos_of_nonneg_of_le_pi_div_two hx₁ hy hxy
| or.inl hx, or.inr hy := (lt_or_eq_of_le hx).elim
  (λ hx, calc cos y ≤ 0 : cos_nonpos_of_pi_div_two_le_of_le hy (by linarith [pi_pos])
    ... < cos x : cos_pos_of_mem_Ioo ⟨by linarith, hx⟩)
  (λ hx, calc cos y < 0 : cos_neg_of_pi_div_two_lt_of_lt (by linarith) (by linarith [pi_pos])
    ... = cos x : by rw [hx, cos_pi_div_two])
| or.inr hx, or.inl hy := by linarith
| or.inr hx, or.inr hy := neg_lt_neg_iff.1 (by rw [← cos_pi_sub, ← cos_pi_sub];
  apply cos_lt_cos_of_nonneg_of_le_pi_div_two; linarith)
end

lemma strict_mono_decr_on_cos : strict_mono_decr_on cos (Icc 0 π) :=
λ x hx y hy hxy, cos_lt_cos_of_nonneg_of_le_pi hx.1 hy.2 hxy

lemma cos_le_cos_of_nonneg_of_le_pi {x y : ℝ} (hx₁ : 0 ≤ x) (hy₂ : y ≤ π) (hxy : x ≤ y) :
  cos y ≤ cos x :=
(strict_mono_decr_on_cos.le_iff_le ⟨hx₁.trans hxy, hy₂⟩ ⟨hx₁, hxy.trans hy₂⟩).2 hxy

lemma sin_lt_sin_of_lt_of_le_pi_div_two {x y : ℝ} (hx₁ : -(π / 2) ≤ x)
  (hy₂ : y ≤ π / 2) (hxy : x < y) : sin x < sin y :=
by rw [← cos_sub_pi_div_two, ← cos_sub_pi_div_two, ← cos_neg (x - _), ← cos_neg (y - _)];
  apply cos_lt_cos_of_nonneg_of_le_pi; linarith

lemma strict_mono_incr_on_sin : strict_mono_incr_on sin (Icc (-(π / 2)) (π / 2)) :=
λ x hx y hy hxy, sin_lt_sin_of_lt_of_le_pi_div_two hx.1 hy.2 hxy

lemma sin_le_sin_of_le_of_le_pi_div_two {x y : ℝ} (hx₁ : -(π / 2) ≤ x)
  (hy₂ : y ≤ π / 2) (hxy : x ≤ y) : sin x ≤ sin y :=
(strict_mono_incr_on_sin.le_iff_le ⟨hx₁, hxy.trans hy₂⟩ ⟨hx₁.trans hxy, hy₂⟩).2 hxy
<<<<<<< HEAD

lemma inj_on_sin : inj_on sin (Icc (-(π / 2)) (π / 2)) :=
strict_mono_incr_on_sin.inj_on

lemma inj_on_cos : inj_on cos (Icc 0 π) := strict_mono_decr_on_cos.inj_on

lemma surj_on_sin : surj_on sin (Icc (-(π / 2)) (π / 2)) (Icc (-1) 1) :=
by simpa only [sin_neg, sin_pi_div_two]
  using intermediate_value_Icc (neg_le_self pi_div_two_pos.le) continuous_sin.continuous_on

lemma surj_on_cos : surj_on cos (Icc 0 π) (Icc (-1) 1) :=
by simpa only [cos_zero, cos_pi]
  using intermediate_value_Icc' pi_pos.le continuous_cos.continuous_on

lemma sin_mem_Icc (x : ℝ) : sin x ∈ Icc (-1 : ℝ) 1 := ⟨neg_one_le_sin x, sin_le_one x⟩

=======

lemma inj_on_sin : inj_on sin (Icc (-(π / 2)) (π / 2)) :=
strict_mono_incr_on_sin.inj_on

lemma inj_on_cos : inj_on cos (Icc 0 π) := strict_mono_decr_on_cos.inj_on

lemma surj_on_sin : surj_on sin (Icc (-(π / 2)) (π / 2)) (Icc (-1) 1) :=
by simpa only [sin_neg, sin_pi_div_two]
  using intermediate_value_Icc (neg_le_self pi_div_two_pos.le) continuous_sin.continuous_on

lemma surj_on_cos : surj_on cos (Icc 0 π) (Icc (-1) 1) :=
by simpa only [cos_zero, cos_pi]
  using intermediate_value_Icc' pi_pos.le continuous_cos.continuous_on

lemma sin_mem_Icc (x : ℝ) : sin x ∈ Icc (-1 : ℝ) 1 := ⟨neg_one_le_sin x, sin_le_one x⟩

>>>>>>> 3af00782
lemma cos_mem_Icc (x : ℝ) : cos x ∈ Icc (-1 : ℝ) 1 := ⟨neg_one_le_cos x, cos_le_one x⟩

lemma maps_to_sin (s : set ℝ) : maps_to sin s (Icc (-1 : ℝ) 1) := λ x _, sin_mem_Icc x

lemma maps_to_cos (s : set ℝ) : maps_to cos s (Icc (-1 : ℝ) 1) := λ x _, cos_mem_Icc x

lemma bij_on_sin : bij_on sin (Icc (-(π / 2)) (π / 2)) (Icc (-1) 1) :=
⟨maps_to_sin _, inj_on_sin, surj_on_sin⟩

lemma bij_on_cos : bij_on cos (Icc 0 π) (Icc (-1) 1) :=
⟨maps_to_cos _, inj_on_cos, surj_on_cos⟩

@[simp] lemma range_cos : range cos = (Icc (-1) 1 : set ℝ) :=
subset.antisymm (range_subset_iff.2 cos_mem_Icc) surj_on_cos.subset_range

@[simp] lemma range_sin : range sin = (Icc (-1) 1 : set ℝ) :=
subset.antisymm (range_subset_iff.2 sin_mem_Icc) surj_on_sin.subset_range

lemma range_cos_infinite : (range real.cos).infinite :=
by { rw real.range_cos, exact Icc.infinite (by norm_num) }

lemma range_sin_infinite : (range real.sin).infinite :=
by { rw real.range_sin, exact Icc.infinite (by norm_num) }

lemma sin_lt {x : ℝ} (h : 0 < x) : sin x < x :=
begin
  cases le_or_gt x 1 with h' h',
  { have hx : abs x = x := abs_of_nonneg (le_of_lt h),
    have : abs x ≤ 1, rwa [hx],
    have := sin_bound this, rw [abs_le] at this,
    have := this.2, rw [sub_le_iff_le_add', hx] at this,
    apply lt_of_le_of_lt this, rw [sub_add], apply lt_of_lt_of_le _ (le_of_eq (sub_zero x)),
    apply sub_lt_sub_left, rw [sub_pos, div_eq_mul_inv (x ^ 3)], apply mul_lt_mul',
    { rw [pow_succ x 3], refine le_trans _ (le_of_eq (one_mul _)),
      rw mul_le_mul_right, exact h', apply pow_pos h },
    norm_num, norm_num, apply pow_pos h },
  exact lt_of_le_of_lt (sin_le_one x) h'
end

/- note 1: this inequality is not tight, the tighter inequality is sin x > x - x ^ 3 / 6.
   note 2: this is also true for x > 1, but it's nontrivial for x just above 1. -/
lemma sin_gt_sub_cube {x : ℝ} (h : 0 < x) (h' : x ≤ 1) : x - x ^ 3 / 4 < sin x :=
begin
  have hx : abs x = x := abs_of_nonneg (le_of_lt h),
  have : abs x ≤ 1, rwa [hx],
  have := sin_bound this, rw [abs_le] at this,
  have := this.1, rw [le_sub_iff_add_le, hx] at this,
  refine lt_of_lt_of_le _ this,
  rw [add_comm, sub_add, sub_neg_eq_add], apply sub_lt_sub_left,
  apply add_lt_of_lt_sub_left,
  rw (show x ^ 3 / 4 - x ^ 3 / 6 = x ^ 3 * 12⁻¹,
    by simp [div_eq_mul_inv, ← mul_sub]; norm_num),
  apply mul_lt_mul',
  { rw [pow_succ x 3], refine le_trans _ (le_of_eq (one_mul _)),
    rw mul_le_mul_right, exact h', apply pow_pos h },
  norm_num, norm_num, apply pow_pos h
end

section cos_div_pow_two

variable (x : ℝ)

/-- the series `sqrt_two_add_series x n` is `sqrt(2 + sqrt(2 + ... ))` with `n` square roots,
  starting with `x`. We define it here because `cos (pi / 2 ^ (n+1)) = sqrt_two_add_series 0 n / 2`
-/
@[simp, pp_nodot] noncomputable def sqrt_two_add_series (x : ℝ) : ℕ → ℝ
| 0     := x
| (n+1) := sqrt (2 + sqrt_two_add_series n)

lemma sqrt_two_add_series_zero : sqrt_two_add_series x 0 = x := by simp
lemma sqrt_two_add_series_one : sqrt_two_add_series 0 1 = sqrt 2 := by simp
lemma sqrt_two_add_series_two : sqrt_two_add_series 0 2 = sqrt (2 + sqrt 2) := by simp

lemma sqrt_two_add_series_zero_nonneg : ∀(n : ℕ), 0 ≤ sqrt_two_add_series 0 n
| 0     := le_refl 0
| (n+1) := sqrt_nonneg _

lemma sqrt_two_add_series_nonneg {x : ℝ} (h : 0 ≤ x) : ∀(n : ℕ), 0 ≤ sqrt_two_add_series x n
| 0     := h
| (n+1) := sqrt_nonneg _

lemma sqrt_two_add_series_lt_two : ∀(n : ℕ), sqrt_two_add_series 0 n < 2
| 0     := by norm_num
| (n+1) :=
  begin
    refine lt_of_lt_of_le _ (le_of_eq $ sqrt_sqr $ le_of_lt zero_lt_two),
    rw [sqrt_two_add_series, sqrt_lt, ← lt_sub_iff_add_lt'],
    { refine (sqrt_two_add_series_lt_two n).trans_le _, norm_num },
    { exact add_nonneg zero_le_two (sqrt_two_add_series_zero_nonneg n) }
  end

lemma sqrt_two_add_series_succ (x : ℝ) :
  ∀(n : ℕ), sqrt_two_add_series x (n+1) = sqrt_two_add_series (sqrt (2 + x)) n
| 0     := rfl
| (n+1) := by rw [sqrt_two_add_series, sqrt_two_add_series_succ, sqrt_two_add_series]

lemma sqrt_two_add_series_monotone_left {x y : ℝ} (h : x ≤ y) :
  ∀(n : ℕ), sqrt_two_add_series x n ≤ sqrt_two_add_series y n
| 0     := h
| (n+1) :=
  begin
    rw [sqrt_two_add_series, sqrt_two_add_series],
    exact sqrt_le_sqrt (add_le_add_left (sqrt_two_add_series_monotone_left _) _)
  end

@[simp] lemma cos_pi_over_two_pow : ∀(n : ℕ), cos (pi / 2 ^ (n+1)) = sqrt_two_add_series 0 n / 2
| 0     := by simp
| (n+1) :=
  begin
    have : (2 : ℝ) ≠ 0 := two_ne_zero,
    symmetry, rw [div_eq_iff_mul_eq this], symmetry,
    rw [sqrt_two_add_series, sqrt_eq_iff_sqr_eq, mul_pow, cos_square, ←mul_div_assoc,
      nat.add_succ, pow_succ, mul_div_mul_left _ _ this, cos_pi_over_two_pow, add_mul],
    congr, { norm_num },
    rw [mul_comm, pow_two, mul_assoc, ←mul_div_assoc, mul_div_cancel_left, ←mul_div_assoc,
        mul_div_cancel_left]; try { exact this },
    apply add_nonneg, norm_num, apply sqrt_two_add_series_zero_nonneg, norm_num,
    apply le_of_lt, apply cos_pos_of_mem_Ioo ⟨_, _⟩,
    { transitivity (0 : ℝ), rw neg_lt_zero, apply pi_div_two_pos,
      apply div_pos pi_pos, apply pow_pos, norm_num },
    apply div_lt_div' (le_refl pi) _ pi_pos _,
    refine lt_of_le_of_lt (le_of_eq (pow_one _).symm) _,
    apply pow_lt_pow, norm_num, apply nat.succ_lt_succ, apply nat.succ_pos, all_goals {norm_num}
  end

lemma sin_square_pi_over_two_pow (n : ℕ) :
  sin (pi / 2 ^ (n+1)) ^ 2 = 1 - (sqrt_two_add_series 0 n / 2) ^ 2 :=
by rw [sin_square, cos_pi_over_two_pow]

lemma sin_square_pi_over_two_pow_succ (n : ℕ) :
  sin (pi / 2 ^ (n+2)) ^ 2 = 1 / 2 - sqrt_two_add_series 0 n / 4 :=
begin
  rw [sin_square_pi_over_two_pow, sqrt_two_add_series, div_pow, sqr_sqrt, add_div, ←sub_sub],
  congr, norm_num, norm_num, apply add_nonneg, norm_num, apply sqrt_two_add_series_zero_nonneg,
end

@[simp] lemma sin_pi_over_two_pow_succ (n : ℕ) :
  sin (pi / 2 ^ (n+2)) = sqrt (2 - sqrt_two_add_series 0 n) / 2 :=
begin
  symmetry, rw [div_eq_iff_mul_eq], symmetry,
  rw [sqrt_eq_iff_sqr_eq, mul_pow, sin_square_pi_over_two_pow_succ, sub_mul],
  { congr, norm_num, rw [mul_comm], convert mul_div_cancel' _ _, norm_num, norm_num },
  { rw [sub_nonneg], apply le_of_lt, apply sqrt_two_add_series_lt_two },
  apply le_of_lt, apply mul_pos, apply sin_pos_of_pos_of_lt_pi,
  { apply div_pos pi_pos, apply pow_pos, norm_num },
  refine lt_of_lt_of_le _ (le_of_eq (div_one _)), rw [div_lt_div_left],
  refine lt_of_le_of_lt (le_of_eq (pow_zero 2).symm) _,
  apply pow_lt_pow, norm_num, apply nat.succ_pos, apply pi_pos,
  apply pow_pos, all_goals {norm_num}
end

@[simp] lemma cos_pi_div_four : cos (pi / 4) = sqrt 2 / 2 :=
by { transitivity cos (pi / 2 ^ 2), congr, norm_num, simp }

@[simp] lemma sin_pi_div_four : sin (pi / 4) = sqrt 2 / 2 :=
by { transitivity sin (pi / 2 ^ 2), congr, norm_num, simp }

@[simp] lemma cos_pi_div_eight : cos (pi / 8) = sqrt (2 + sqrt 2) / 2 :=
by { transitivity cos (pi / 2 ^ 3), congr, norm_num, simp }

@[simp] lemma sin_pi_div_eight : sin (pi / 8) = sqrt (2 - sqrt 2) / 2 :=
by { transitivity sin (pi / 2 ^ 3), congr, norm_num, simp }

@[simp] lemma cos_pi_div_sixteen : cos (pi / 16) = sqrt (2 + sqrt (2 + sqrt 2)) / 2 :=
by { transitivity cos (pi / 2 ^ 4), congr, norm_num, simp }

@[simp] lemma sin_pi_div_sixteen : sin (pi / 16) = sqrt (2 - sqrt (2 + sqrt 2)) / 2 :=
by { transitivity sin (pi / 2 ^ 4), congr, norm_num, simp }

@[simp] lemma cos_pi_div_thirty_two : cos (pi / 32) = sqrt (2 + sqrt (2 + sqrt (2 + sqrt 2))) / 2 :=
by { transitivity cos (pi / 2 ^ 5), congr, norm_num, simp }

@[simp] lemma sin_pi_div_thirty_two : sin (pi / 32) = sqrt (2 - sqrt (2 + sqrt (2 + sqrt 2))) / 2 :=
by { transitivity sin (pi / 2 ^ 5), congr, norm_num, simp }

-- This section is also a convenient location for other explicit values of `sin` and `cos`.

/-- The cosine of `π / 3` is `1 / 2`. -/
@[simp] lemma cos_pi_div_three : cos (π / 3) = 1 / 2 :=
begin
  have h₁ : (2 * cos (π / 3) - 1) ^ 2 * (2 * cos (π / 3) + 2) = 0,
  { have : cos (3 * (π / 3)) = cos π := by { congr' 1, ring },
    linarith [cos_pi, cos_three_mul (π / 3)] },
  cases mul_eq_zero.mp h₁ with h h,
  { linarith [pow_eq_zero h] },
  { have : cos π < cos (π / 3),
    { refine cos_lt_cos_of_nonneg_of_le_pi _ rfl.ge _;
      linarith [pi_pos] },
    linarith [cos_pi] }
end

/-- The square of the cosine of `π / 6` is `3 / 4` (this is sometimes more convenient than the
result for cosine itself). -/
lemma square_cos_pi_div_six : cos (π / 6) ^ 2 = 3 / 4 :=
begin
  have h1 : cos (π / 6) ^ 2 = 1 / 2 + 1 / 2 / 2,
  { convert cos_square (π / 6),
    have h2 : 2 * (π / 6) = π / 3 := by cancel_denoms,
    rw [h2, cos_pi_div_three] },
  rw ← sub_eq_zero at h1 ⊢,
  convert h1 using 1,
  ring
end

/-- The cosine of `π / 6` is `√3 / 2`. -/
@[simp] lemma cos_pi_div_six : cos (π / 6) = (sqrt 3) / 2 :=
begin
  suffices : sqrt 3 = cos (π / 6) * 2,
  { field_simp [(by norm_num : 0 ≠ 2)], exact this.symm },
  rw sqrt_eq_iff_sqr_eq,
  { have h1 := (mul_right_inj' (by norm_num : (4:ℝ) ≠ 0)).mpr square_cos_pi_div_six,
    rw ← sub_eq_zero at h1 ⊢,
    convert h1 using 1,
    ring },
  { norm_num },
  { have : 0 < cos (π / 6) := by { apply cos_pos_of_mem_Ioo; split; linarith [pi_pos] },
    linarith },
end

/-- The sine of `π / 6` is `1 / 2`. -/
@[simp] lemma sin_pi_div_six : sin (π / 6) = 1 / 2 :=
begin
  rw [← cos_pi_div_two_sub, ← cos_pi_div_three],
  congr,
  ring
end

/-- The square of the sine of `π / 3` is `3 / 4` (this is sometimes more convenient than the
result for cosine itself). -/
lemma square_sin_pi_div_three : sin (π / 3) ^ 2 = 3 / 4 :=
begin
  rw [← cos_pi_div_two_sub, ← square_cos_pi_div_six],
  congr,
  ring
end

/-- The sine of `π / 3` is `√3 / 2`. -/
@[simp] lemma sin_pi_div_three : sin (π / 3) = (sqrt 3) / 2 :=
begin
  rw [← cos_pi_div_two_sub, ← cos_pi_div_six],
  congr,
  ring
end

end cos_div_pow_two

/-- The type of angles -/
def angle : Type :=
quotient_add_group.quotient (add_subgroup.gmultiples (2 * π))

namespace angle

instance angle.add_comm_group : add_comm_group angle :=
quotient_add_group.add_comm_group _

instance : inhabited angle := ⟨0⟩

instance angle.has_coe : has_coe ℝ angle :=
⟨quotient.mk'⟩

@[simp] lemma coe_zero : ↑(0 : ℝ) = (0 : angle) := rfl
@[simp] lemma coe_add (x y : ℝ) : ↑(x + y : ℝ) = (↑x + ↑y : angle) := rfl
@[simp] lemma coe_neg (x : ℝ) : ↑(-x : ℝ) = -(↑x : angle) := rfl
@[simp] lemma coe_sub (x y : ℝ) : ↑(x - y : ℝ) = (↑x - ↑y : angle) :=
by rw [sub_eq_add_neg, sub_eq_add_neg, coe_add, coe_neg]

@[simp, norm_cast] lemma coe_nat_mul_eq_nsmul (x : ℝ) (n : ℕ) :
  ↑((n : ℝ) * x) = n •ℕ (↑x : angle) :=
by simpa using add_monoid_hom.map_nsmul ⟨coe, coe_zero, coe_add⟩ _ _
@[simp, norm_cast] lemma coe_int_mul_eq_gsmul (x : ℝ) (n : ℤ) :
  ↑((n : ℝ) * x : ℝ) = n •ℤ (↑x : angle) :=
by simpa using add_monoid_hom.map_gsmul ⟨coe, coe_zero, coe_add⟩ _ _

@[simp] lemma coe_two_pi : ↑(2 * π : ℝ) = (0 : angle) :=
quotient.sound' ⟨-1, show (-1 : ℤ) •ℤ (2 * π) = _, by rw [neg_one_gsmul, add_zero]⟩

lemma angle_eq_iff_two_pi_dvd_sub {ψ θ : ℝ} : (θ : angle) = ψ ↔ ∃ k : ℤ, θ - ψ = 2 * π * k :=
by simp only [quotient_add_group.eq, add_subgroup.gmultiples_eq_closure,
  add_subgroup.mem_closure_singleton, gsmul_eq_mul', (sub_eq_neg_add _ _).symm, eq_comm]

theorem cos_eq_iff_eq_or_eq_neg {θ ψ : ℝ} : cos θ = cos ψ ↔ (θ : angle) = ψ ∨ (θ : angle) = -ψ :=
begin
  split,
  { intro Hcos,
    rw [←sub_eq_zero, cos_sub_cos, mul_eq_zero, mul_eq_zero, neg_eq_zero, eq_false_intro two_ne_zero,
        false_or, sin_eq_zero_iff, sin_eq_zero_iff] at Hcos,
    rcases Hcos with ⟨n, hn⟩ | ⟨n, hn⟩,
    { right,
      rw [eq_div_iff_mul_eq (@two_ne_zero ℝ _ _), ← sub_eq_iff_eq_add] at hn,
      rw [← hn, coe_sub, eq_neg_iff_add_eq_zero, sub_add_cancel, mul_assoc,
          coe_int_mul_eq_gsmul, mul_comm, coe_two_pi, gsmul_zero] },
    { left,
      rw [eq_div_iff_mul_eq (@two_ne_zero ℝ _ _), eq_sub_iff_add_eq] at hn,
      rw [← hn, coe_add, mul_assoc,
          coe_int_mul_eq_gsmul, mul_comm, coe_two_pi, gsmul_zero, zero_add] },
    apply_instance, },
  { rw [angle_eq_iff_two_pi_dvd_sub, ← coe_neg, angle_eq_iff_two_pi_dvd_sub],
    rintro (⟨k, H⟩ | ⟨k, H⟩),
    rw [← sub_eq_zero_iff_eq, cos_sub_cos, H, mul_assoc 2 π k, mul_div_cancel_left _ (@two_ne_zero ℝ _ _),
      mul_comm π _, sin_int_mul_pi, mul_zero],
    rw [←sub_eq_zero_iff_eq, cos_sub_cos, ← sub_neg_eq_add, H, mul_assoc 2 π k,
      mul_div_cancel_left _ (@two_ne_zero ℝ _ _), mul_comm π _, sin_int_mul_pi, mul_zero, zero_mul] }
end

theorem sin_eq_iff_eq_or_add_eq_pi {θ ψ : ℝ} : sin θ = sin ψ ↔ (θ : angle) = ψ ∨ (θ : angle) + ψ = π :=
begin
  split,
  { intro Hsin, rw [← cos_pi_div_two_sub, ← cos_pi_div_two_sub] at Hsin,
    cases cos_eq_iff_eq_or_eq_neg.mp Hsin with h h,
    { left, rw [coe_sub, coe_sub] at h, exact sub_right_inj.1 h },
      right, rw [coe_sub, coe_sub, eq_neg_iff_add_eq_zero, add_sub,
      sub_add_eq_add_sub, ← coe_add, add_halves, sub_sub, sub_eq_zero] at h,
    exact h.symm },
  { rw [angle_eq_iff_two_pi_dvd_sub, ←eq_sub_iff_add_eq, ←coe_sub, angle_eq_iff_two_pi_dvd_sub],
    rintro (⟨k, H⟩ | ⟨k, H⟩),
    rw [← sub_eq_zero_iff_eq, sin_sub_sin, H, mul_assoc 2 π k, mul_div_cancel_left _ (@two_ne_zero ℝ _ _),
      mul_comm π _, sin_int_mul_pi, mul_zero, zero_mul],
    have H' : θ + ψ = (2 * k) * π + π := by rwa [←sub_add, sub_add_eq_add_sub, sub_eq_iff_eq_add,
      mul_assoc, mul_comm π _, ←mul_assoc] at H,
    rw [← sub_eq_zero_iff_eq, sin_sub_sin, H', add_div, mul_assoc 2 _ π, mul_div_cancel_left _ (@two_ne_zero ℝ _ _),
      cos_add_pi_div_two, sin_int_mul_pi, neg_zero, mul_zero] }
end

theorem cos_sin_inj {θ ψ : ℝ} (Hcos : cos θ = cos ψ) (Hsin : sin θ = sin ψ) : (θ : angle) = ψ :=
begin
  cases cos_eq_iff_eq_or_eq_neg.mp Hcos with hc hc, { exact hc },
  cases sin_eq_iff_eq_or_add_eq_pi.mp Hsin with hs hs, { exact hs },
  rw [eq_neg_iff_add_eq_zero, hs] at hc,
  cases quotient.exact' hc with n hn, change n •ℤ _ = _ at hn,
  rw [← neg_one_mul, add_zero, ← sub_eq_zero_iff_eq, gsmul_eq_mul, ← mul_assoc, ← sub_mul,
      mul_eq_zero, eq_false_intro (ne_of_gt pi_pos), or_false, sub_neg_eq_add,
      ← int.cast_zero, ← int.cast_one, ← int.cast_bit0, ← int.cast_mul, ← int.cast_add, int.cast_inj] at hn,
  have : (n * 2 + 1) % (2:ℤ) = 0 % (2:ℤ) := congr_arg (%(2:ℤ)) hn,
  rw [add_comm, int.add_mul_mod_self] at this,
  exact absurd this one_ne_zero
end

end angle

<<<<<<< HEAD
/-- `real.sin` as an `order_iso` between `(-(π / 2), π / 2)` and `(-1, 1)`. -/
def sin_order_iso : Icc (-(π / 2)) (π / 2) ≃o Icc (-1:ℝ) 1 :=
(strict_mono_incr_on_sin.order_iso _ _).trans $ order_iso.set_congr _ _ bij_on_sin.image_eq

@[simp] lemma coe_sin_order_iso_apply (x : Icc (-(π / 2)) (π / 2)) :
  (sin_order_iso x : ℝ) = sin x := rfl

/-- Inverse of the `sin` function, returns values in the range `-π / 2 ≤ arcsin x ≤ π / 2`.
It defaults to `-π / 2` on `(-∞, -1)` and to `π / 2` to `(1, ∞)`. -/
@[pp_nodot] noncomputable def arcsin : ℝ → ℝ :=
coe ∘ Icc_extend (neg_le_self zero_le_one) sin_order_iso.symm

lemma arcsin_mem_Icc (x : ℝ) : arcsin x ∈ Icc (-(π / 2)) (π / 2) := subtype.coe_prop _

@[simp] lemma range_arcsin : range arcsin = Icc (-(π / 2)) (π / 2) :=
by { rw [arcsin, range_comp coe], simp [Icc] }

lemma arcsin_le_pi_div_two (x : ℝ) : arcsin x ≤ π / 2 := (arcsin_mem_Icc x).2

lemma neg_pi_div_two_le_arcsin (x : ℝ) : -(π / 2) ≤ arcsin x := (arcsin_mem_Icc x).1

lemma arcsin_proj_Icc (x : ℝ) :
  arcsin (proj_Icc (-1) 1 (neg_le_self $ @zero_le_one ℝ _) x) = arcsin x :=
by rw [arcsin, function.comp_app, Icc_extend_coe, function.comp_app, Icc_extend]

lemma sin_arcsin' {x : ℝ} (hx : x ∈ Icc (-1 : ℝ) 1) : sin (arcsin x) = x :=
by simpa [arcsin, Icc_extend_of_mem _ _ hx, -order_iso.apply_symm_apply]
  using subtype.ext_iff.1 (sin_order_iso.apply_symm_apply ⟨x, hx⟩)

lemma sin_arcsin {x : ℝ} (hx₁ : -1 ≤ x) (hx₂ : x ≤ 1) : sin (arcsin x) = x :=
sin_arcsin' ⟨hx₁, hx₂⟩

lemma arcsin_sin' {x : ℝ} (hx : x ∈ Icc (-(π / 2)) (π / 2)) : arcsin (sin x) = x :=
inj_on_sin (arcsin_mem_Icc _) hx $ by rw [sin_arcsin (neg_one_le_sin _) (sin_le_one _)]

lemma arcsin_sin {x : ℝ} (hx₁ : -(π / 2) ≤ x) (hx₂ : x ≤ π / 2) : arcsin (sin x) = x :=
arcsin_sin' ⟨hx₁, hx₂⟩

lemma strict_mono_incr_on_arcsin : strict_mono_incr_on arcsin (Icc (-1) 1) :=
(subtype.strict_mono_coe _).comp_strict_mono_incr_on $
  sin_order_iso.symm.strict_mono.strict_mono_incr_on_Icc_extend _

lemma monotone_arcsin : monotone arcsin :=
(subtype.mono_coe _).comp $ sin_order_iso.symm.monotone.Icc_extend _

lemma inj_on_arcsin : inj_on arcsin (Icc (-1) 1) := strict_mono_incr_on_arcsin.inj_on

lemma arcsin_inj {x y : ℝ} (hx₁ : -1 ≤ x) (hx₂ : x ≤ 1) (hy₁ : -1 ≤ y) (hy₂ : y ≤ 1) :
  arcsin x = arcsin y ↔ x = y :=
inj_on_arcsin.eq_iff ⟨hx₁, hx₂⟩ ⟨hy₁, hy₂⟩
=======
/-- Inverse of the `sin` function, returns values in the range `-π / 2 ≤ arcsin x` and `arcsin x ≤ π / 2`.
  If the argument is not between `-1` and `1` it defaults to `0` -/
noncomputable def arcsin (x : ℝ) : ℝ :=
if hx : -1 ≤ x ∧ x ≤ 1 then classical.some (surj_on_sin hx) else 0

lemma arcsin_le_pi_div_two (x : ℝ) : arcsin x ≤ π / 2 :=
if hx : -1 ≤ x ∧ x ≤ 1
then by rw [arcsin, dif_pos hx]; exact (classical.some_spec (surj_on_sin hx)).1.2
else by rw [arcsin, dif_neg hx]; exact le_of_lt pi_div_two_pos

lemma neg_pi_div_two_le_arcsin (x : ℝ) : -(π / 2) ≤ arcsin x :=
if hx : -1 ≤ x ∧ x ≤ 1
then by rw [arcsin, dif_pos hx]; exact (classical.some_spec (surj_on_sin hx)).1.1
else by rw [arcsin, dif_neg hx]; exact neg_nonpos.2 (le_of_lt pi_div_two_pos)

lemma sin_arcsin {x : ℝ} (hx₁ : -1 ≤ x) (hx₂ : x ≤ 1) : sin (arcsin x) = x :=
by rw [arcsin, dif_pos (and.intro hx₁ hx₂)];
  exact (classical.some_spec (surj_on_sin ⟨hx₁, hx₂⟩)).2

lemma arcsin_sin {x : ℝ} (hx₁ : -(π / 2) ≤ x) (hx₂ : x ≤ π / 2) : arcsin (sin x) = x :=
inj_on_sin ⟨neg_pi_div_two_le_arcsin _, arcsin_le_pi_div_two _⟩ ⟨hx₁, hx₂⟩
  (by rw sin_arcsin (neg_one_le_sin _) (sin_le_one _))
>>>>>>> 3af00782

lemma continuous_arcsin : continuous arcsin :=
continuous_subtype_coe.comp sin_order_iso.symm.continuous.Icc_extend

lemma continuous_at_arcsin {x : ℝ} : continuous_at arcsin x :=
continuous_arcsin.continuous_at

lemma arcsin_eq_of_sin_eq {x y : ℝ} (h₁ : sin x = y) (h₂ : x ∈ Icc (-(π / 2)) (π / 2)) :
  arcsin y = x :=
begin
  subst y,
  exact inj_on_sin (arcsin_mem_Icc _) h₂ (sin_arcsin' (sin_mem_Icc x))
end

@[simp] lemma arcsin_zero : arcsin 0 = 0 :=
<<<<<<< HEAD
arcsin_eq_of_sin_eq sin_zero ⟨neg_nonpos.2 pi_div_two_pos.le, pi_div_two_pos.le⟩

@[simp] lemma arcsin_one : arcsin 1 = π / 2 :=
arcsin_eq_of_sin_eq sin_pi_div_two $ right_mem_Icc.2 (neg_le_self pi_div_two_pos.le)

lemma arcsin_of_one_le {x : ℝ} (hx : 1 ≤ x) : arcsin x = π / 2 :=
by rw [← arcsin_proj_Icc, proj_Icc_of_right_le _ hx, subtype.coe_mk, arcsin_one]

@[simp] lemma arcsin_neg_one : arcsin (-1) = -(π / 2) :=
arcsin_eq_of_sin_eq (by rw [sin_neg, sin_pi_div_two]) $
  left_mem_Icc.2 (neg_le_self pi_div_two_pos.le)

lemma arcsin_of_le_neg_one {x : ℝ} (hx : x ≤ -1) : arcsin x = -(π / 2) :=
by rw [← arcsin_proj_Icc, proj_Icc_of_le_left _ hx, subtype.coe_mk, arcsin_neg_one]

@[simp] lemma arcsin_neg (x : ℝ) : arcsin (-x) = -arcsin x :=
begin
  cases le_total x (-1) with hx₁ hx₁,
  { rw [arcsin_of_le_neg_one hx₁, neg_neg, arcsin_of_one_le (le_neg.2 hx₁)] },
  cases le_total 1 x with hx₂ hx₂,
  { rw [arcsin_of_one_le hx₂, arcsin_of_le_neg_one (neg_le_neg hx₂)] },
  refine arcsin_eq_of_sin_eq _ _,
  { rw [sin_neg, sin_arcsin hx₁ hx₂] },
  { exact ⟨neg_le_neg (arcsin_le_pi_div_two _), neg_le.2 (neg_pi_div_two_le_arcsin _)⟩ }
end
=======
inj_on_sin
  ⟨neg_pi_div_two_le_arcsin _, arcsin_le_pi_div_two _⟩
  ⟨neg_nonpos.2 (le_of_lt pi_div_two_pos), le_of_lt pi_div_two_pos⟩
  (by rw [sin_arcsin, sin_zero]; norm_num)

@[simp] lemma arcsin_one : arcsin 1 = π / 2 :=
inj_on_sin
  ⟨neg_pi_div_two_le_arcsin _, arcsin_le_pi_div_two _⟩
  ⟨by linarith [pi_pos], le_refl _⟩
  (by rw [sin_arcsin, sin_pi_div_two]; norm_num)

@[simp] lemma arcsin_neg (x : ℝ) : arcsin (-x) = -arcsin x :=
if h : -1 ≤ x ∧ x ≤ 1 then
  have -1 ≤ -x ∧ -x ≤ 1, by rwa [neg_le_neg_iff, neg_le, and.comm],
  inj_on_sin
    ⟨neg_pi_div_two_le_arcsin _, arcsin_le_pi_div_two _⟩
    ⟨neg_le_neg (arcsin_le_pi_div_two _), neg_le.1 (neg_pi_div_two_le_arcsin _)⟩
    (by rw [sin_arcsin this.1 this.2, sin_neg, sin_arcsin h.1 h.2])
else
  have ¬(-1 ≤ -x ∧ -x ≤ 1) := by rwa [neg_le_neg_iff, neg_le, and.comm],
  by rw [arcsin, arcsin, dif_neg h, dif_neg this, neg_zero]
>>>>>>> 3af00782

lemma arcsin_le_iff_le_sin {x y : ℝ} (hx : x ∈ Icc (-1 : ℝ) 1) (hy : y ∈ Icc (-(π / 2)) (π / 2)) :
  arcsin x ≤ y ↔ x ≤ sin y :=
by rw [← arcsin_sin' hy, strict_mono_incr_on_arcsin.le_iff_le hx (sin_mem_Icc _), arcsin_sin' hy]

<<<<<<< HEAD
lemma arcsin_le_iff_le_sin' {x y : ℝ} (hy : y ∈ Ico (-(π / 2)) (π / 2)) :
  arcsin x ≤ y ↔ x ≤ sin y :=
begin
  cases le_total x (-1) with hx₁ hx₁,
  { simp [arcsin_of_le_neg_one hx₁, hy.1, hx₁.trans (neg_one_le_sin _)] },
  cases lt_or_le 1 x with hx₂ hx₂,
  { simp [arcsin_of_one_le hx₂.le, hy.2.not_le, (sin_le_one y).trans_lt hx₂] },
  exact arcsin_le_iff_le_sin ⟨hx₁, hx₂⟩ (mem_Icc_of_Ico hy)
end
=======
lemma arcsin_nonneg {x : ℝ} (hx : 0 ≤ x) : 0 ≤ arcsin x :=
if hx₁ : x ≤ 1 then
not_lt.1 (λ h, not_lt.2 hx begin
  have := sin_lt_sin_of_lt_of_le_pi_div_two
    (neg_pi_div_two_le_arcsin _) (le_of_lt pi_div_two_pos) h,
  rw [real.sin_arcsin, sin_zero] at this; linarith
end)
else by rw [arcsin, dif_neg]; simp [hx₁]
>>>>>>> 3af00782

lemma le_arcsin_iff_sin_le {x y : ℝ} (hx : x ∈ Icc (-(π / 2)) (π / 2)) (hy : y ∈ Icc (-1 : ℝ) 1) :
  x ≤ arcsin y ↔ sin x ≤ y :=
by rw [← neg_le_neg_iff, ← arcsin_neg,
  arcsin_le_iff_le_sin ⟨neg_le_neg hy.2, neg_le.2 hy.1⟩ ⟨neg_le_neg hx.2, neg_le.2 hx.1⟩,
  sin_neg, neg_le_neg_iff]

lemma le_arcsin_iff_sin_le' {x y : ℝ} (hx : x ∈ Ioc (-(π / 2)) (π / 2)) :
  x ≤ arcsin y ↔ sin x ≤ y :=
by rw [← neg_le_neg_iff, ← arcsin_neg, arcsin_le_iff_le_sin' ⟨neg_le_neg hx.2, neg_lt.2 hx.1⟩,
  sin_neg, neg_le_neg_iff]

lemma arcsin_lt_iff_lt_sin {x y : ℝ} (hx : x ∈ Icc (-1 : ℝ) 1) (hy : y ∈ Icc (-(π / 2)) (π / 2)) :
  arcsin x < y ↔ x < sin y :=
not_le.symm.trans $ (not_congr $ le_arcsin_iff_sin_le hy hx).trans not_le

lemma arcsin_lt_iff_lt_sin' {x y : ℝ} (hy : y ∈ Ioc (-(π / 2)) (π / 2)) :
  arcsin x < y ↔ x < sin y :=
not_le.symm.trans $ (not_congr $ le_arcsin_iff_sin_le' hy).trans not_le

lemma lt_arcsin_iff_sin_lt {x y : ℝ} (hx : x ∈ Icc (-(π / 2)) (π / 2)) (hy : y ∈ Icc (-1 : ℝ) 1) :
  x < arcsin y ↔ sin x < y :=
not_le.symm.trans $ (not_congr $ arcsin_le_iff_le_sin hy hx).trans not_le

lemma lt_arcsin_iff_sin_lt' {x y : ℝ} (hx : x ∈ Ico (-(π / 2)) (π / 2)) :
  x < arcsin y ↔ sin x < y :=
not_le.symm.trans $ (not_congr $ arcsin_le_iff_le_sin' hx).trans not_le

lemma arcsin_eq_iff_eq_sin {x y : ℝ} (hy : y ∈ Ioo (-(π / 2)) (π / 2)) :
  arcsin x = y ↔ x = sin y :=
by simp only [le_antisymm_iff, arcsin_le_iff_le_sin' (mem_Ico_of_Ioo hy),
  le_arcsin_iff_sin_le' (mem_Ioc_of_Ioo hy)]

@[simp] lemma arcsin_nonneg {x : ℝ} : 0 ≤ arcsin x ↔ 0 ≤ x :=
(le_arcsin_iff_sin_le' ⟨neg_lt_zero.2 pi_div_two_pos, pi_div_two_pos.le⟩).trans $ by rw [sin_zero]

@[simp] lemma arcsin_nonpos {x : ℝ} : arcsin x ≤ 0 ↔ x ≤ 0 :=
neg_nonneg.symm.trans $ arcsin_neg x ▸ arcsin_nonneg.trans neg_nonneg

@[simp] lemma arcsin_eq_zero_iff {x : ℝ} : arcsin x = 0 ↔ x = 0 :=
by simp [le_antisymm_iff]

@[simp] lemma arcsin_pos {x : ℝ} : 0 < arcsin x ↔ 0 < x :=
lt_iff_lt_of_le_iff_le arcsin_nonpos

@[simp] lemma arcsin_lt_zero {x : ℝ} : arcsin x < 0 ↔ x < 0 :=
lt_iff_lt_of_le_iff_le arcsin_nonneg

@[simp] lemma arcsin_lt_pi_div_two {x : ℝ} : arcsin x < π / 2 ↔ x < 1 :=
(arcsin_lt_iff_lt_sin' (right_mem_Ioc.2 $ neg_lt_self pi_div_two_pos)).trans $
  by rw sin_pi_div_two

@[simp] lemma neg_pi_div_two_lt_arcsin {x : ℝ} : -(π / 2) < arcsin x ↔ -1 < x :=
(lt_arcsin_iff_sin_lt' $ left_mem_Ico.2 $ neg_lt_self pi_div_two_pos).trans $
  by rw [sin_neg, sin_pi_div_two]

lemma maps_to_sin_Ioo : maps_to sin (Ioo (-(π / 2)) (π / 2)) (Ioo (-1) 1) :=
λ x h, by rwa [mem_Ioo, ← arcsin_lt_pi_div_two, ← neg_pi_div_two_lt_arcsin,
  arcsin_sin h.1.le h.2.le]

/-- `real.sin` as a `local_homeomorph` between `(-π / 2, π / 2)` and `(-1, 1)`. -/
@[simp] def sin_local_homeomorph : local_homeomorph ℝ ℝ :=
{ to_fun := sin,
  inv_fun := arcsin,
  source := Ioo (-(π / 2)) (π / 2),
  target := Ioo (-1) 1,
  map_source' := maps_to_sin_Ioo,
  map_target' := λ y hy, ⟨neg_pi_div_two_lt_arcsin.2 hy.1, arcsin_lt_pi_div_two.2 hy.2⟩,
  left_inv' := λ x hx, arcsin_sin hx.1.le hx.2.le,
  right_inv' := λ y hy, sin_arcsin hy.1.le hy.2.le,
  open_source := is_open_Ioo,
  open_target := is_open_Ioo,
  continuous_to_fun := continuous_sin.continuous_on,
  continuous_inv_fun := continuous_arcsin.continuous_on }

lemma cos_arcsin_nonneg (x : ℝ) : 0 ≤ cos (arcsin x) :=
cos_nonneg_of_mem_Icc ⟨neg_pi_div_two_le_arcsin _, arcsin_le_pi_div_two _⟩

lemma cos_arcsin {x : ℝ} (hx₁ : -1 ≤ x) (hx₂ : x ≤ 1) : cos (arcsin x) = sqrt (1 - x ^ 2) :=
have sin (arcsin x) ^ 2 + cos (arcsin x) ^ 2 = 1 := sin_sq_add_cos_sq (arcsin x),
begin
  rw [← eq_sub_iff_add_eq', ← sqrt_inj (pow_two_nonneg _) (sub_nonneg.2 (sin_sq_le_one (arcsin x))),
    pow_two, sqrt_mul_self (cos_arcsin_nonneg _)] at this,
  rw [this, sin_arcsin hx₁ hx₂],
end

lemma deriv_arcsin_aux {x : ℝ} (h₁ : x ≠ -1) (h₂ : x ≠ 1) (n : with_top ℕ) :
  has_deriv_at arcsin (1 / sqrt (1 - x ^ 2)) x ∧ times_cont_diff_at ℝ n arcsin x :=
begin
  cases h₁.lt_or_lt with h₁ h₁,
  { have : 1 - x ^ 2 < 0, by nlinarith [h₁],
    rw [sqrt_eq_zero'.2 this.le, div_zero],
    have : arcsin =ᶠ[𝓝 x] λ _, -(π / 2) :=
      (gt_mem_nhds h₁).mono (λ y hy, arcsin_of_le_neg_one hy.le),
    exact ⟨(has_deriv_at_const _ _).congr_of_eventually_eq this,
      times_cont_diff_at_const.congr_of_eventually_eq this⟩ },
  cases h₂.lt_or_lt with h₂ h₂,
  { have : 0 < sqrt (1 - x ^ 2) := sqrt_pos.2 (by nlinarith [h₁, h₂]),
    simp only [← cos_arcsin h₁.le h₂.le, one_div] at this ⊢,
    exact ⟨sin_local_homeomorph.has_deriv_at_symm ⟨h₁, h₂⟩ this.ne' (has_deriv_at_sin _),
      sin_local_homeomorph.times_cont_diff_at_symm_deriv this.ne' ⟨h₁, h₂⟩
        (has_deriv_at_sin _) times_cont_diff_sin.times_cont_diff_at⟩ },
  { have : 1 - x ^ 2 < 0, by nlinarith [h₂],
    rw [sqrt_eq_zero'.2 this.le, div_zero],
    have : arcsin =ᶠ[𝓝 x] λ _, π / 2 := (lt_mem_nhds h₂).mono (λ y hy, arcsin_of_one_le hy.le),
    exact ⟨(has_deriv_at_const _ _).congr_of_eventually_eq this,
      times_cont_diff_at_const.congr_of_eventually_eq this⟩ }
end

lemma has_deriv_at_arcsin {x : ℝ} (h₁ : x ≠ -1) (h₂ : x ≠ 1) :
  has_deriv_at arcsin (1 / sqrt (1 - x ^ 2)) x :=
(deriv_arcsin_aux h₁ h₂ 0).1

lemma times_cont_diff_at_arcsin {x : ℝ} (h₁ : x ≠ -1) (h₂ : x ≠ 1) {n : with_top ℕ} :
  times_cont_diff_at ℝ n arcsin x :=
(deriv_arcsin_aux h₁ h₂ n).2

lemma has_deriv_within_at_arcsin_Ici {x : ℝ} (h : x ≠ -1) :
  has_deriv_within_at arcsin (1 / sqrt (1 - x ^ 2)) (Ici x) x :=
begin
  rcases em (x = 1) with (rfl|h'),
  { convert (has_deriv_within_at_const _ _ (π / 2)).congr _ _;
      simp [arcsin_of_one_le] { contextual := tt } },
  { exact (has_deriv_at_arcsin h h').has_deriv_within_at }
end

lemma has_deriv_within_at_arcsin_Iic {x : ℝ} (h : x ≠ 1) :
  has_deriv_within_at arcsin (1 / sqrt (1 - x ^ 2)) (Iic x) x :=
begin
  rcases em (x = -1) with (rfl|h'),
  { convert (has_deriv_within_at_const _ _ (-(π / 2))).congr _ _;
      simp [arcsin_of_le_neg_one] { contextual := tt } },
  { exact (has_deriv_at_arcsin h' h).has_deriv_within_at }
end

lemma differentiable_within_at_arcsin_Ici {x : ℝ} :
  differentiable_within_at ℝ arcsin (Ici x) x ↔ x ≠ -1 :=
begin
  refine ⟨_, λ h, (has_deriv_within_at_arcsin_Ici h).differentiable_within_at⟩,
  rintro h rfl,
  have : sin ∘ arcsin =ᶠ[𝓝[Ici (-1:ℝ)] (-1)] id,
  { filter_upwards [Icc_mem_nhds_within_Ici ⟨le_rfl, neg_lt_self (@zero_lt_one ℝ _ _)⟩],
    exact λ x, sin_arcsin' },
  have := h.has_deriv_within_at.sin.congr_of_eventually_eq this.symm (by simp),
  simpa using (unique_diff_on_Ici _ _ left_mem_Ici).eq_deriv _ this (has_deriv_within_at_id _ _)
end

lemma differentiable_within_at_arcsin_Iic {x : ℝ} :
  differentiable_within_at ℝ arcsin (Iic x) x ↔ x ≠ 1 :=
begin
  refine ⟨λ h, _, λ h, (has_deriv_within_at_arcsin_Iic h).differentiable_within_at⟩,
  rw [← neg_neg x, ← image_neg_Ici] at h,
  have := (h.comp (-x) differentiable_within_at_id.neg (maps_to_image _ _)).neg,
  simpa [(∘), differentiable_within_at_arcsin_Ici] using this
end

lemma differentiable_at_arcsin {x : ℝ} :
  differentiable_at ℝ arcsin x ↔ x ≠ -1 ∧ x ≠ 1 :=
⟨λ h, ⟨differentiable_within_at_arcsin_Ici.1 h.differentiable_within_at,
  differentiable_within_at_arcsin_Iic.1 h.differentiable_within_at⟩,
  λ h, (has_deriv_at_arcsin h.1 h.2).differentiable_at⟩

@[simp] lemma deriv_arcsin : deriv arcsin = λ x, 1 / sqrt (1 - x ^ 2) :=
begin
  funext x,
  by_cases h : x ≠ -1 ∧ x ≠ 1,
  { exact (has_deriv_at_arcsin h.1 h.2).deriv },
  { rw [deriv_zero_of_not_differentiable_at (mt differentiable_at_arcsin.1 h)],
    simp only [not_and_distrib, ne.def, not_not] at h,
    rcases h with (rfl|rfl); simp }
end

lemma differentiable_on_arcsin : differentiable_on ℝ arcsin {-1, 1}ᶜ :=
λ x hx, (differentiable_at_arcsin.2
  ⟨λ h, hx (or.inl h), λ h, hx (or.inr h)⟩).differentiable_within_at

lemma times_cont_diff_on_arcsin {n : with_top ℕ} :
  times_cont_diff_on ℝ n arcsin {-1, 1}ᶜ :=
λ x hx, (times_cont_diff_at_arcsin (mt or.inl hx) (mt or.inr hx)).times_cont_diff_within_at

lemma times_cont_diff_at_arcsin_iff {x : ℝ} {n : with_top ℕ} :
  times_cont_diff_at ℝ n arcsin x ↔ n = 0 ∨ (x ≠ -1 ∧ x ≠ 1) :=
⟨λ h, or_iff_not_imp_left.2 $ λ hn, differentiable_at_arcsin.1 $ h.differentiable_at $
  with_top.one_le_iff_pos.2 (zero_lt_iff_ne_zero.2 hn),
  λ h, h.elim (λ hn, hn.symm ▸ (times_cont_diff_zero.2 continuous_arcsin).times_cont_diff_at) $
    λ hx, times_cont_diff_at_arcsin hx.1 hx.2⟩

lemma measurable_arcsin : measurable arcsin := continuous_arcsin.measurable

/-- Inverse of the `cos` function, returns values in the range `0 ≤ arccos x` and `arccos x ≤ π`.
  If the argument is not between `-1` and `1` it defaults to `π / 2` -/
@[pp_nodot] noncomputable def arccos (x : ℝ) : ℝ :=
π / 2 - arcsin x

lemma arccos_eq_pi_div_two_sub_arcsin (x : ℝ) : arccos x = π / 2 - arcsin x := rfl

lemma arcsin_eq_pi_div_two_sub_arccos (x : ℝ) : arcsin x = π / 2 - arccos x :=
by simp [arccos]

lemma arccos_le_pi (x : ℝ) : arccos x ≤ π :=
by unfold arccos; linarith [neg_pi_div_two_le_arcsin x]

lemma arccos_nonneg (x : ℝ) : 0 ≤ arccos x :=
by unfold arccos; linarith [arcsin_le_pi_div_two x]

lemma cos_arccos {x : ℝ} (hx₁ : -1 ≤ x) (hx₂ : x ≤ 1) : cos (arccos x) = x :=
by rw [arccos, cos_pi_div_two_sub, sin_arcsin hx₁ hx₂]

lemma arccos_cos {x : ℝ} (hx₁ : 0 ≤ x) (hx₂ : x ≤ π) : arccos (cos x) = x :=
by rw [arccos, ← sin_pi_div_two_sub, arcsin_sin]; simp [sub_eq_add_neg]; linarith

lemma arccos_inj {x y : ℝ} (hx₁ : -1 ≤ x) (hx₂ : x ≤ 1) (hy₁ : -1 ≤ y) (hy₂ : y ≤ 1) :
  arccos x = arccos y ↔ x = y :=
add_left_cancel_iff.trans $ neg_inj.trans $ arcsin_inj hx₁ hx₂ hy₁ hy₂

@[simp] lemma arccos_zero : arccos 0 = π / 2 := by simp [arccos]

@[simp] lemma arccos_one : arccos 1 = 0 := by simp [arccos]

@[simp] lemma arccos_neg_one : arccos (-1) = π := by simp [arccos, add_halves]

lemma arccos_neg (x : ℝ) : arccos (-x) = π - arccos x :=
by rw [← add_halves π, arccos, arcsin_neg, arccos, add_sub_assoc, sub_sub_self]; simp

<<<<<<< HEAD
=======
lemma cos_arcsin_nonneg (x : ℝ) : 0 ≤ cos (arcsin x) :=
cos_nonneg_of_mem_Icc ⟨neg_pi_div_two_le_arcsin _, arcsin_le_pi_div_two _⟩

lemma cos_arcsin {x : ℝ} (hx₁ : -1 ≤ x) (hx₂ : x ≤ 1) : cos (arcsin x) = sqrt (1 - x ^ 2) :=
have sin (arcsin x) ^ 2 + cos (arcsin x) ^ 2 = 1 := sin_sq_add_cos_sq (arcsin x),
begin
  rw [← eq_sub_iff_add_eq', ← sqrt_inj (pow_two_nonneg _) (sub_nonneg.2 (sin_sq_le_one (arcsin x))),
    pow_two, sqrt_mul_self (cos_arcsin_nonneg _)] at this,
  rw [this, sin_arcsin hx₁ hx₂],
end

>>>>>>> 3af00782
lemma sin_arccos {x : ℝ} (hx₁ : -1 ≤ x) (hx₂ : x ≤ 1) : sin (arccos x) = sqrt (1 - x ^ 2) :=
by rw [arccos_eq_pi_div_two_sub_arcsin, sin_pi_div_two_sub, cos_arcsin hx₁ hx₂]

lemma continuous_arccos : continuous arccos := continuous_const.sub continuous_arcsin

lemma has_deriv_at_arccos {x : ℝ} (h₁ : x ≠ -1) (h₂ : x ≠ 1) :
  has_deriv_at arccos (-(1 / sqrt (1 - x ^ 2))) x :=
(has_deriv_at_arcsin h₁ h₂).const_sub (π / 2)

lemma times_cont_diff_at_arccos {x : ℝ} (h₁ : x ≠ -1) (h₂ : x ≠ 1) {n : with_top ℕ} :
  times_cont_diff_at ℝ n arccos x :=
times_cont_diff_at_const.sub (times_cont_diff_at_arcsin h₁ h₂)

lemma has_deriv_within_at_arccos_Ici {x : ℝ} (h : x ≠ -1) :
  has_deriv_within_at arccos (-(1 / sqrt (1 - x ^ 2))) (Ici x) x :=
(has_deriv_within_at_arcsin_Ici h).const_sub _

lemma has_deriv_within_at_arccos_Iic {x : ℝ} (h : x ≠ 1) :
  has_deriv_within_at arccos (-(1 / sqrt (1 - x ^ 2))) (Iic x) x :=
(has_deriv_within_at_arcsin_Iic h).const_sub _

lemma differentiable_within_at_arccos_Ici {x : ℝ} :
  differentiable_within_at ℝ arccos (Ici x) x ↔ x ≠ -1 :=
(differentiable_within_at_const_sub _).trans differentiable_within_at_arcsin_Ici

lemma differentiable_within_at_arccos_Iic {x : ℝ} :
  differentiable_within_at ℝ arccos (Iic x) x ↔ x ≠ 1 :=
(differentiable_within_at_const_sub _).trans differentiable_within_at_arcsin_Iic

lemma differentiable_at_arccos {x : ℝ} :
  differentiable_at ℝ arccos x ↔ x ≠ -1 ∧ x ≠ 1 :=
(differentiable_at_const_sub _).trans differentiable_at_arcsin

@[simp] lemma deriv_arccos : deriv arccos = λ x, -(1 / sqrt (1 - x ^ 2)) :=
funext $ λ x, (deriv_const_sub _).trans $ by simp only [deriv_arcsin]

lemma differentiable_on_arccos : differentiable_on ℝ arccos {-1, 1}ᶜ :=
differentiable_on_arcsin.const_sub _

lemma times_cont_diff_on_arccos {n : with_top ℕ} :
  times_cont_diff_on ℝ n arccos {-1, 1}ᶜ :=
times_cont_diff_on_const.sub times_cont_diff_on_arcsin

lemma times_cont_diff_at_arccos_iff {x : ℝ} {n : with_top ℕ} :
  times_cont_diff_at ℝ n arccos x ↔ n = 0 ∨ (x ≠ -1 ∧ x ≠ 1) :=
by refine iff.trans ⟨λ h, _, λ h, _⟩ times_cont_diff_at_arcsin_iff;
  simpa [arccos] using (@times_cont_diff_at_const _ _ _ _ _ _ _ _ _ _ (π / 2)).sub h

lemma measurable_arccos : measurable arccos := continuous_arccos.measurable

@[simp] lemma tan_pi_div_four : tan (π / 4) = 1 :=
begin
  rw [tan_eq_sin_div_cos, cos_pi_div_four, sin_pi_div_four],
  have h : (sqrt 2) / 2 > 0 := by cancel_denoms,
  exact div_self (ne_of_gt h),
end

@[simp] lemma tan_pi_div_two : tan (π / 2) = 0 := by simp [tan_eq_sin_div_cos]

lemma tan_pos_of_pos_of_lt_pi_div_two {x : ℝ} (h0x : 0 < x) (hxp : x < π / 2) : 0 < tan x :=
by rw tan_eq_sin_div_cos; exact div_pos (sin_pos_of_pos_of_lt_pi h0x (by linarith))
  (cos_pos_of_mem_Ioo ⟨by linarith, hxp⟩)

lemma tan_nonneg_of_nonneg_of_le_pi_div_two {x : ℝ} (h0x : 0 ≤ x) (hxp : x ≤ π / 2) : 0 ≤ tan x :=
match lt_or_eq_of_le h0x, lt_or_eq_of_le hxp with
| or.inl hx0, or.inl hxp := le_of_lt (tan_pos_of_pos_of_lt_pi_div_two hx0 hxp)
| or.inl hx0, or.inr hxp := by simp [hxp, tan_eq_sin_div_cos]
| or.inr hx0, _          := by simp [hx0.symm]
end

lemma tan_neg_of_neg_of_pi_div_two_lt {x : ℝ} (hx0 : x < 0) (hpx : -(π / 2) < x) : tan x < 0 :=
neg_pos.1 (tan_neg x ▸ tan_pos_of_pos_of_lt_pi_div_two (by linarith) (by linarith [pi_pos]))

lemma tan_nonpos_of_nonpos_of_neg_pi_div_two_le {x : ℝ} (hx0 : x ≤ 0) (hpx : -(π / 2) ≤ x) :
  tan x ≤ 0 :=
neg_nonneg.1 (tan_neg x ▸ tan_nonneg_of_nonneg_of_le_pi_div_two (by linarith) (by linarith))

lemma tan_lt_tan_of_nonneg_of_lt_pi_div_two {x y : ℝ}
  (hx₁ : 0 ≤ x) (hy₂ : y < π / 2) (hxy : x < y) :
  tan x < tan y :=
begin
  rw [tan_eq_sin_div_cos, tan_eq_sin_div_cos],
  exact div_lt_div
    (sin_lt_sin_of_lt_of_le_pi_div_two (by linarith) (le_of_lt hy₂) hxy)
    (cos_le_cos_of_nonneg_of_le_pi hx₁ (by linarith) (le_of_lt hxy))
    (sin_nonneg_of_nonneg_of_le_pi (by linarith) (by linarith))
    (cos_pos_of_mem_Ioo ⟨by linarith, hy₂⟩)
end

lemma tan_lt_tan_of_lt_of_lt_pi_div_two {x y : ℝ} (hx₁ : -(π / 2) < x)
 (hy₂ : y < π / 2) (hxy : x < y) : tan x < tan y :=
match le_total x 0, le_total y 0 with
| or.inl hx0, or.inl hy0 := neg_lt_neg_iff.1 $ by rw [← tan_neg, ← tan_neg]; exact
  tan_lt_tan_of_nonneg_of_lt_pi_div_two (neg_nonneg.2 hy0)
    (neg_lt.2 hx₁) (neg_lt_neg hxy)
| or.inl hx0, or.inr hy0 := (lt_or_eq_of_le hy0).elim
  (λ hy0, calc tan x ≤ 0 : tan_nonpos_of_nonpos_of_neg_pi_div_two_le hx0 (le_of_lt hx₁)
    ... < tan y : tan_pos_of_pos_of_lt_pi_div_two hy0 hy₂)
  (λ hy0, by rw [← hy0, tan_zero]; exact
    tan_neg_of_neg_of_pi_div_two_lt (hy0.symm ▸ hxy) hx₁)
| or.inr hx0, or.inl hy0 := by linarith
| or.inr hx0, or.inr hy0 := tan_lt_tan_of_nonneg_of_lt_pi_div_two hx0 hy₂ hxy
end

lemma strict_mono_incr_on_tan : strict_mono_incr_on tan (Ioo (-(π / 2)) (π / 2)) :=
λ x hx y hy, tan_lt_tan_of_lt_of_lt_pi_div_two hx.1 hy.2

lemma inj_on_tan : inj_on tan (Ioo (-(π / 2)) (π / 2)) :=
strict_mono_incr_on_tan.inj_on

lemma tan_inj_of_lt_of_lt_pi_div_two {x y : ℝ} (hx₁ : -(π / 2) < x) (hx₂ : x < π / 2)
  (hy₁ : -(π / 2) < y) (hy₂ : y < π / 2) (hxy : tan x = tan y) : x = y :=
inj_on_tan ⟨hx₁, hx₂⟩ ⟨hy₁, hy₂⟩ hxy

end real

namespace complex

open_locale real

/-- `arg` returns values in the range (-π, π], such that for `x ≠ 0`,
  `sin (arg x) = x.im / x.abs` and `cos (arg x) = x.re / x.abs`,
  `arg 0` defaults to `0` -/
noncomputable def arg (x : ℂ) : ℝ :=
if 0 ≤ x.re
then real.arcsin (x.im / x.abs)
else if 0 ≤ x.im
then real.arcsin ((-x).im / x.abs) + π
else real.arcsin ((-x).im / x.abs) - π

lemma arg_le_pi (x : ℂ) : arg x ≤ π :=
if hx₁ : 0 ≤ x.re
then by rw [arg, if_pos hx₁];
  exact le_trans (real.arcsin_le_pi_div_two _) (le_of_lt (half_lt_self real.pi_pos))
else
  if hx₂ : 0 ≤ x.im
  then by rw [arg, if_neg hx₁, if_pos hx₂, ← le_sub_iff_add_le, sub_self, real.arcsin_nonpos,
    neg_im, neg_div, neg_nonpos];
        exact div_nonneg hx₂ (abs_nonneg _)
  else by rw [arg, if_neg hx₁, if_neg hx₂];
      exact sub_le_iff_le_add.2 (le_trans (real.arcsin_le_pi_div_two _)
        (by linarith [real.pi_pos]))

lemma neg_pi_lt_arg (x : ℂ) : -π < arg x :=
if hx₁ : 0 ≤ x.re
then by rw [arg, if_pos hx₁];
  exact lt_of_lt_of_le (neg_lt_neg (half_lt_self real.pi_pos)) (real.neg_pi_div_two_le_arcsin _)
else
  have hx : x ≠ 0, from λ h, by simpa [h, lt_irrefl] using hx₁,
  if hx₂ : 0 ≤ x.im
  then by rw [arg, if_neg hx₁, if_pos hx₂, ← sub_lt_iff_lt_add];
    exact (lt_of_lt_of_le (by linarith [real.pi_pos]) (real.neg_pi_div_two_le_arcsin _))
  else by rw [arg, if_neg hx₁, if_neg hx₂, lt_sub_iff_add_lt, neg_add_self, real.arcsin_pos,
    neg_im];
      exact div_pos (neg_pos.2 (lt_of_not_ge hx₂)) (abs_pos.2 hx)

lemma arg_eq_arg_neg_add_pi_of_im_nonneg_of_re_neg {x : ℂ} (hxr : x.re < 0) (hxi : 0 ≤ x.im) :
  arg x = arg (-x) + π :=
have 0 ≤ (-x).re, from le_of_lt $ by simpa [neg_pos],
by rw [arg, arg, if_neg (not_le.2 hxr), if_pos this, if_pos hxi, abs_neg]

lemma arg_eq_arg_neg_sub_pi_of_im_neg_of_re_neg {x : ℂ} (hxr : x.re < 0) (hxi : x.im < 0) :
  arg x = arg (-x) - π :=
have 0 ≤ (-x).re, from le_of_lt $ by simpa [neg_pos],
by rw [arg, arg, if_neg (not_le.2 hxr), if_neg (not_le.2 hxi), if_pos this, abs_neg]

@[simp] lemma arg_zero : arg 0 = 0 :=
by simp [arg, le_refl]

@[simp] lemma arg_one : arg 1 = 0 :=
by simp [arg, zero_le_one]

@[simp] lemma arg_neg_one : arg (-1) = π :=
by simp [arg, le_refl, not_le.2 (@zero_lt_one ℝ _ _)]

@[simp] lemma arg_I : arg I = π / 2 :=
by simp [arg, le_refl]

@[simp] lemma arg_neg_I : arg (-I) = -(π / 2) :=
by simp [arg, le_refl]

lemma sin_arg (x : ℂ) : real.sin (arg x) = x.im / x.abs :=
by unfold arg; split_ifs;
  simp [sub_eq_add_neg, arg, real.sin_arcsin (abs_le.1 (abs_im_div_abs_le_one x)).1
    (abs_le.1 (abs_im_div_abs_le_one x)).2, real.sin_add, neg_div, real.arcsin_neg,
    real.sin_neg]

private lemma cos_arg_of_re_nonneg {x : ℂ} (hx : x ≠ 0) (hxr : 0 ≤ x.re) : real.cos (arg x) = x.re / x.abs :=
have 0 ≤ 1 - (x.im / abs x) ^ 2,
  from sub_nonneg.2 $ by rw [pow_two, ← _root_.abs_mul_self, _root_.abs_mul, ← pow_two];
  exact pow_le_one _ (_root_.abs_nonneg _) (abs_im_div_abs_le_one _),
by rw [eq_div_iff_mul_eq (mt abs_eq_zero.1 hx), ← real.mul_self_sqrt (abs_nonneg x),
    arg, if_pos hxr, real.cos_arcsin (abs_le.1 (abs_im_div_abs_le_one x)).1
    (abs_le.1 (abs_im_div_abs_le_one x)).2, ← real.sqrt_mul (abs_nonneg _), ← real.sqrt_mul this,
    sub_mul, div_pow, ← pow_two, div_mul_cancel _ (pow_ne_zero 2 (mt abs_eq_zero.1 hx)),
    one_mul, pow_two, mul_self_abs, norm_sq, pow_two, add_sub_cancel, real.sqrt_mul_self hxr]

lemma cos_arg {x : ℂ} (hx : x ≠ 0) : real.cos (arg x) = x.re / x.abs :=
if hxr : 0 ≤ x.re then cos_arg_of_re_nonneg hx hxr
else
  have 0 ≤ (-x).re, from le_of_lt $ by simpa [neg_pos] using hxr,
  if hxi : 0 ≤ x.im
  then have 0 ≤ (-x).re, from le_of_lt $ by simpa [neg_pos] using hxr,
    by rw [arg_eq_arg_neg_add_pi_of_im_nonneg_of_re_neg (not_le.1 hxr) hxi, real.cos_add_pi,
        cos_arg_of_re_nonneg (neg_ne_zero.2 hx) this];
      simp [neg_div]
  else by rw [arg_eq_arg_neg_sub_pi_of_im_neg_of_re_neg (not_le.1 hxr) (not_le.1 hxi)];
    simp [sub_eq_add_neg, real.cos_add, neg_div, cos_arg_of_re_nonneg (neg_ne_zero.2 hx) this]

lemma tan_arg {x : ℂ} : real.tan (arg x) = x.im / x.re :=
begin
  by_cases h : x = 0,
  { simp only [h, zero_div, complex.zero_im, complex.arg_zero, real.tan_zero, complex.zero_re] },
  rw [real.tan_eq_sin_div_cos, sin_arg, cos_arg h,
      div_div_div_cancel_right _ (mt abs_eq_zero.1 h)]
end

lemma arg_cos_add_sin_mul_I {x : ℝ} (hx₁ : -π < x) (hx₂ : x ≤ π) :
  arg (cos x + sin x * I) = x :=
if hx₃ : -(π / 2) ≤ x ∧ x ≤ π / 2
then
  have hx₄ : 0 ≤ (cos x + sin x * I).re,
    by simp; exact real.cos_nonneg_of_mem_Icc hx₃,
  by rw [arg, if_pos hx₄];
    simp [abs_cos_add_sin_mul_I, sin_of_real_re, real.arcsin_sin hx₃.1 hx₃.2]
else if hx₄ : x < -(π / 2)
then
  have hx₅ : ¬0 ≤ (cos x + sin x * I).re :=
    suffices ¬ 0 ≤ real.cos x, by simpa,
    not_le.2 $ by rw ← real.cos_neg;
      apply real.cos_neg_of_pi_div_two_lt_of_lt; linarith,
  have hx₆ : ¬0 ≤ (cos ↑x + sin ↑x * I).im :=
    suffices real.sin x < 0, by simpa,
    by apply real.sin_neg_of_neg_of_neg_pi_lt; linarith,
  suffices -π + -real.arcsin (real.sin x) = x,
    by rw [arg, if_neg hx₅, if_neg hx₆];
    simpa [sub_eq_add_neg, add_comm, abs_cos_add_sin_mul_I, sin_of_real_re],
  by rw [← real.arcsin_neg, ← real.sin_add_pi, real.arcsin_sin]; try {simp [add_left_comm]}; linarith
else
  have hx₅ : π / 2 < x, by cases not_and_distrib.1 hx₃; linarith,
  have hx₆ : ¬0 ≤ (cos x + sin x * I).re :=
    suffices ¬0 ≤ real.cos x, by simpa,
    not_le.2 $ by apply real.cos_neg_of_pi_div_two_lt_of_lt; linarith,
  have hx₇ : 0 ≤ (cos x + sin x * I).im :=
    suffices 0 ≤ real.sin x, by simpa,
    by apply real.sin_nonneg_of_nonneg_of_le_pi; linarith,
  suffices π - real.arcsin (real.sin x) = x,
    by rw [arg, if_neg hx₆, if_pos hx₇];
      simpa [sub_eq_add_neg, add_comm, abs_cos_add_sin_mul_I, sin_of_real_re],
  by rw [← real.sin_pi_sub, real.arcsin_sin]; simp [sub_eq_add_neg]; linarith

lemma arg_eq_arg_iff {x y : ℂ} (hx : x ≠ 0) (hy : y ≠ 0) :
  arg x = arg y ↔ (abs y / abs x : ℂ) * x = y :=
have hax : abs x ≠ 0, from (mt abs_eq_zero.1 hx),
have hay : abs y ≠ 0, from (mt abs_eq_zero.1 hy),
⟨λ h,
  begin
    have hcos := congr_arg real.cos h,
    rw [cos_arg hx, cos_arg hy, div_eq_div_iff hax hay] at hcos,
    have hsin := congr_arg real.sin h,
    rw [sin_arg, sin_arg, div_eq_div_iff hax hay] at hsin,
    apply complex.ext,
    { rw [mul_re, ← of_real_div, of_real_re, of_real_im, zero_mul, sub_zero, mul_comm,
        ← mul_div_assoc, hcos, mul_div_cancel _ hax] },
    { rw [mul_im, ← of_real_div, of_real_re, of_real_im, zero_mul, add_zero,
        mul_comm, ← mul_div_assoc, hsin, mul_div_cancel _ hax] }
  end,
λ h,
  have hre : abs (y / x) * x.re = y.re,
    by rw ← of_real_div at h;
      simpa [-of_real_div] using congr_arg re h,
  have hre' : abs (x / y) * y.re = x.re,
    by rw [← hre, abs_div, abs_div, ← mul_assoc, div_mul_div,
      mul_comm (abs _), div_self (mul_ne_zero hay hax), one_mul],
  have him : abs (y / x) * x.im = y.im,
    by rw ← of_real_div at h;
      simpa [-of_real_div] using congr_arg im h,
  have him' : abs (x / y) * y.im = x.im,
    by rw [← him, abs_div, abs_div, ← mul_assoc, div_mul_div,
      mul_comm (abs _), div_self (mul_ne_zero hay hax), one_mul],
  have hxya : x.im / abs x = y.im / abs y,
    by rw [← him, abs_div, mul_comm, ← mul_div_comm, mul_div_cancel_left _ hay],
  have hnxya : (-x).im / abs x = (-y).im / abs y,
    by rw [neg_im, neg_im, neg_div, neg_div, hxya],
  if hxr : 0 ≤ x.re
  then
    have hyr : 0 ≤ y.re, from hre ▸ mul_nonneg (abs_nonneg _) hxr,
    by simp [arg, *] at *
  else
    have hyr : ¬ 0 ≤ y.re, from λ hyr, hxr $ hre' ▸ mul_nonneg (abs_nonneg _) hyr,
    if hxi : 0 ≤ x.im
    then
      have hyi : 0 ≤ y.im, from him ▸ mul_nonneg (abs_nonneg _) hxi,
      by simp [arg, *] at *
    else
      have hyi : ¬ 0 ≤ y.im, from λ hyi, hxi $ him' ▸ mul_nonneg (abs_nonneg _) hyi,
      by simp [arg, *] at *⟩

lemma arg_real_mul (x : ℂ) {r : ℝ} (hr : 0 < r) : arg (r * x) = arg x :=
if hx : x = 0 then by simp [hx]
else (arg_eq_arg_iff (mul_ne_zero (of_real_ne_zero.2 (ne_of_lt hr).symm) hx) hx).2 $
  by rw [abs_mul, abs_of_nonneg (le_of_lt hr), ← mul_assoc,
    of_real_mul, mul_comm (r : ℂ), ← div_div_eq_div_mul,
    div_mul_cancel _ (of_real_ne_zero.2 (ne_of_lt hr).symm),
    div_self (of_real_ne_zero.2 (mt abs_eq_zero.1 hx)), one_mul]

lemma ext_abs_arg {x y : ℂ} (h₁ : x.abs = y.abs) (h₂ : x.arg = y.arg) : x = y :=
if hy : y = 0 then by simp * at *
else have hx : x ≠ 0, from λ hx, by simp [*, eq_comm] at *,
  by rwa [arg_eq_arg_iff hx hy, h₁, div_self (of_real_ne_zero.2 (mt abs_eq_zero.1 hy)), one_mul] at h₂

lemma arg_of_real_of_nonneg {x : ℝ} (hx : 0 ≤ x) : arg x = 0 :=
by simp [arg, hx]

lemma arg_of_real_of_neg {x : ℝ} (hx : x < 0) : arg x = π :=
by rw [arg_eq_arg_neg_add_pi_of_im_nonneg_of_re_neg, ← of_real_neg, arg_of_real_of_nonneg];
  simp [*, le_iff_eq_or_lt, lt_neg]

/-- Inverse of the `exp` function. Returns values such that `(log x).im > - π` and `(log x).im ≤ π`.
  `log 0 = 0`-/
noncomputable def log (x : ℂ) : ℂ := x.abs.log + arg x * I

lemma log_re (x : ℂ) : x.log.re = x.abs.log := by simp [log]

lemma log_im (x : ℂ) : x.log.im = x.arg := by simp [log]

lemma exp_log {x : ℂ} (hx : x ≠ 0) : exp (log x) = x :=
by rw [log, exp_add_mul_I, ← of_real_sin, sin_arg, ← of_real_cos, cos_arg hx,
  ← of_real_exp, real.exp_log (abs_pos.2 hx), mul_add, of_real_div, of_real_div,
  mul_div_cancel' _ (of_real_ne_zero.2 (mt abs_eq_zero.1 hx)), ← mul_assoc,
  mul_div_cancel' _ (of_real_ne_zero.2 (mt abs_eq_zero.1 hx)), re_add_im]

lemma range_exp : range exp = {x | x ≠ 0} :=
set.ext $ λ x, ⟨by { rintro ⟨x, rfl⟩, exact exp_ne_zero x }, λ hx, ⟨log x, exp_log hx⟩⟩

lemma exp_inj_of_neg_pi_lt_of_le_pi {x y : ℂ} (hx₁ : -π < x.im) (hx₂ : x.im ≤ π)
  (hy₁ : - π < y.im) (hy₂ : y.im ≤ π) (hxy : exp x = exp y) : x = y :=
by rw [exp_eq_exp_re_mul_sin_add_cos, exp_eq_exp_re_mul_sin_add_cos y] at hxy;
  exact complex.ext
    (real.exp_injective $
      by simpa [abs_mul, abs_cos_add_sin_mul_I] using congr_arg complex.abs hxy)
    (by simpa [(of_real_exp _).symm, - of_real_exp, arg_real_mul _ (real.exp_pos _),
      arg_cos_add_sin_mul_I hx₁ hx₂, arg_cos_add_sin_mul_I hy₁ hy₂] using congr_arg arg hxy)

lemma log_exp {x : ℂ} (hx₁ : -π < x.im) (hx₂: x.im ≤ π) : log (exp x) = x :=
exp_inj_of_neg_pi_lt_of_le_pi
  (by rw log_im; exact neg_pi_lt_arg _)
  (by rw log_im; exact arg_le_pi _)
  hx₁ hx₂ (by rw [exp_log (exp_ne_zero _)])

lemma of_real_log {x : ℝ} (hx : 0 ≤ x) : (x.log : ℂ) = log x :=
complex.ext
  (by rw [log_re, of_real_re, abs_of_nonneg hx])
  (by rw [of_real_im, log_im, arg_of_real_of_nonneg hx])

lemma log_of_real_re (x : ℝ) : (log (x : ℂ)).re = real.log x := by simp [log_re]

@[simp] lemma log_zero : log 0 = 0 := by simp [log]

@[simp] lemma log_one : log 1 = 0 := by simp [log]

lemma log_neg_one : log (-1) = π * I := by simp [log]

lemma log_I : log I = π / 2 * I := by simp [log]

lemma log_neg_I : log (-I) = -(π / 2) * I := by simp [log]

lemma exists_pow_nat_eq (x : ℂ) {n : ℕ} (hn : 0 < n) : ∃ z, z ^ n = x :=
begin
  by_cases hx : x = 0,
  { use 0, simp only [hx, zero_pow_eq_zero, hn] },
  { use exp (log x / n),
    rw [← exp_nat_mul, mul_div_cancel', exp_log hx],
    exact_mod_cast (nat.pos_iff_ne_zero.mp hn) }
end

lemma exists_eq_mul_self (x : ℂ) : ∃ z, x = z * z :=
begin
  obtain ⟨z, rfl⟩ := exists_pow_nat_eq x zero_lt_two,
  exact ⟨z, pow_two z⟩
end

lemma two_pi_I_ne_zero : (2 * π * I : ℂ) ≠ 0 :=
by norm_num [real.pi_ne_zero, I_ne_zero]

lemma exp_eq_one_iff {x : ℂ} : exp x = 1 ↔ ∃ n : ℤ, x = n * ((2 * π) * I) :=
have real.exp (x.re) * real.cos (x.im) = 1 → real.cos x.im ≠ -1,
  from λ h₁ h₂, begin
    rw [h₂, mul_neg_eq_neg_mul_symm, mul_one, neg_eq_iff_neg_eq] at h₁,
    have := real.exp_pos x.re,
    rw ← h₁ at this,
    exact absurd this (by norm_num)
  end,
calc exp x = 1 ↔ (exp x).re = 1 ∧ (exp x).im = 0 : by simp [complex.ext_iff]
  ... ↔ real.cos x.im = 1 ∧ real.sin x.im = 0 ∧ x.re = 0 :
    begin
      rw exp_eq_exp_re_mul_sin_add_cos,
      simp [complex.ext_iff, cos_of_real_re, sin_of_real_re, exp_of_real_re,
        real.exp_ne_zero],
      split; finish [real.sin_eq_zero_iff_cos_eq]
    end
  ... ↔ (∃ n : ℤ, ↑n * (2 * π) = x.im) ∧ (∃ n : ℤ, ↑n * π = x.im) ∧ x.re = 0 :
    by rw [real.sin_eq_zero_iff, real.cos_eq_one_iff]
  ... ↔ ∃ n : ℤ, x = n * ((2 * π) * I) :
    ⟨λ ⟨⟨n, hn⟩, ⟨m, hm⟩, h⟩, ⟨n, by simp [complex.ext_iff, hn.symm, h]⟩,
      λ ⟨n, hn⟩, ⟨⟨n, by simp [hn]⟩, ⟨2 * n, by simp [hn, mul_comm, mul_assoc, mul_left_comm]⟩,
        by simp [hn]⟩⟩

lemma exp_eq_exp_iff_exp_sub_eq_one {x y : ℂ} : exp x = exp y ↔ exp (x - y) = 1 :=
by rw [exp_sub, div_eq_one_iff_eq (exp_ne_zero _)]

lemma exp_eq_exp_iff_exists_int {x y : ℂ} : exp x = exp y ↔ ∃ n : ℤ, x = y + n * ((2 * π) * I) :=
by simp only [exp_eq_exp_iff_exp_sub_eq_one, exp_eq_one_iff, sub_eq_iff_eq_add']

@[simp] lemma cos_pi_div_two : cos (π / 2) = 0 :=
calc cos (π / 2) = real.cos (π / 2) : by rw [of_real_cos]; simp
... = 0 : by simp

@[simp] lemma sin_pi_div_two : sin (π / 2) = 1 :=
calc sin (π / 2) = real.sin (π / 2) : by rw [of_real_sin]; simp
... = 1 : by simp

@[simp] lemma sin_pi : sin π = 0 :=
by rw [← of_real_sin, real.sin_pi]; simp

@[simp] lemma cos_pi : cos π = -1 :=
by rw [← of_real_cos, real.cos_pi]; simp

@[simp] lemma sin_two_pi : sin (2 * π) = 0 :=
by simp [two_mul, sin_add]

@[simp] lemma cos_two_pi : cos (2 * π) = 1 :=
by simp [two_mul, cos_add]

lemma sin_add_pi (x : ℂ) : sin (x + π) = -sin x :=
by simp [sin_add]

lemma sin_add_two_pi (x : ℂ) : sin (x + 2 * π) = sin x :=
by simp [sin_add_pi, sin_add, sin_two_pi, cos_two_pi]

lemma cos_add_two_pi (x : ℂ) : cos (x + 2 * π) = cos x :=
by simp [cos_add, cos_two_pi, sin_two_pi]

lemma sin_pi_sub (x : ℂ) : sin (π - x) = sin x :=
by simp [sub_eq_add_neg, sin_add]

lemma cos_add_pi (x : ℂ) : cos (x + π) = -cos x :=
by simp [cos_add]

lemma cos_pi_sub (x : ℂ) : cos (π - x) = -cos x :=
by simp [sub_eq_add_neg, cos_add]

lemma sin_add_pi_div_two (x : ℂ) : sin (x + π / 2) = cos x :=
by simp [sin_add]

lemma sin_sub_pi_div_two (x : ℂ) : sin (x - π / 2) = -cos x :=
by simp [sub_eq_add_neg, sin_add]

lemma sin_pi_div_two_sub (x : ℂ) : sin (π / 2 - x) = cos x :=
by simp [sub_eq_add_neg, sin_add]

lemma cos_add_pi_div_two (x : ℂ) : cos (x + π / 2) = -sin x :=
by simp [cos_add]

lemma cos_sub_pi_div_two (x : ℂ) : cos (x - π / 2) = sin x :=
by simp [sub_eq_add_neg, cos_add]

lemma cos_pi_div_two_sub (x : ℂ) : cos (π / 2 - x) = sin x :=
by rw [← cos_neg, neg_sub, cos_sub_pi_div_two]

lemma sin_nat_mul_pi (n : ℕ) : sin (n * π) = 0 :=
by induction n; simp [add_mul, sin_add, *]

lemma sin_int_mul_pi (n : ℤ) : sin (n * π) = 0 :=
by cases n; simp [add_mul, sin_add, *, sin_nat_mul_pi]

lemma cos_nat_mul_two_pi (n : ℕ) : cos (n * (2 * π)) = 1 :=
by induction n; simp [*, mul_add, cos_add, add_mul, cos_two_pi, sin_two_pi]

lemma cos_int_mul_two_pi (n : ℤ) : cos (n * (2 * π)) = 1 :=
by cases n; simp only [cos_nat_mul_two_pi, int.of_nat_eq_coe,
  int.neg_succ_of_nat_coe, int.cast_coe_nat, int.cast_neg,
  (neg_mul_eq_neg_mul _ _).symm, cos_neg]

lemma cos_int_mul_two_pi_add_pi (n : ℤ) : cos (n * (2 * π) + π) = -1 :=
by simp [cos_add, sin_add, cos_int_mul_two_pi]

lemma exp_pi_mul_I : exp (π * I) = -1 := by { rw exp_mul_I, simp, }

theorem cos_eq_zero_iff {θ : ℂ} : cos θ = 0 ↔ ∃ k : ℤ, θ = (2 * k + 1) * π / 2 :=
begin
  have h : (exp (θ * I) + exp (-θ * I)) / 2 = 0 ↔ exp (2 * θ * I) = -1,
  { rw [@div_eq_iff _ _ (exp (θ * I) + exp (-θ * I)) 2 0 (by norm_num), zero_mul, add_eq_zero_iff_eq_neg,
        neg_eq_neg_one_mul (exp (-θ * I)), ← div_eq_iff (exp_ne_zero (-θ * I)), ← exp_sub],
    field_simp, ring },
  rw [cos, h, ← exp_pi_mul_I, exp_eq_exp_iff_exists_int],
  split; simp; intros x h2; use x,
  { field_simp, ring at h2,
    rwa [mul_right_comm 2 I θ, mul_right_comm (2*(x:ℂ)+1) I (π:ℂ), mul_left_inj' I_ne_zero,
        mul_comm 2 θ] at h2},
  { field_simp at h2, ring,
    rw [mul_right_comm 2 I θ, mul_right_comm (2*(x:ℂ)+1) I (π:ℂ), mul_left_inj' I_ne_zero,
        mul_comm 2 θ, h2] },
end

theorem cos_ne_zero_iff {θ : ℂ} : cos θ ≠ 0 ↔ ∀ k : ℤ, θ ≠ (2 * k + 1) * π / 2 :=
by rw [← not_exists, not_iff_not, cos_eq_zero_iff]

theorem sin_eq_zero_iff {θ : ℂ} : sin θ = 0 ↔ ∃ k : ℤ, θ = k * π :=
begin
  rw [← complex.cos_sub_pi_div_two, cos_eq_zero_iff],
  split,
  { rintros ⟨k, hk⟩,
    use k + 1,
    field_simp [eq_add_of_sub_eq hk],
    ring },
  { rintros ⟨k, rfl⟩,
    use k - 1,
    field_simp,
    ring }
end

theorem sin_ne_zero_iff {θ : ℂ} : sin θ ≠ 0 ↔ ∀ k : ℤ, θ ≠ k * π :=
by rw [← not_exists, not_iff_not, sin_eq_zero_iff]

lemma cos_eq_cos_iff {x y : ℂ} :
  cos x = cos y ↔ ∃ k : ℤ, y = 2 * k * π + x ∨ y = 2 * k * π - x :=
calc cos x = cos y ↔ cos x - cos y = 0 : sub_eq_zero.symm
... ↔ -2 * sin((x + y)/2) * sin((x - y)/2) = 0 : by rw cos_sub_cos
... ↔ sin((x + y)/2) = 0 ∨ sin((x - y)/2) = 0 : by { field_simp [(by norm_num : -(2:ℂ) ≠ 0)] }
... ↔ sin((x - y)/2) = 0 ∨ sin((x + y)/2) = 0 : or.comm
... ↔ (∃ k : ℤ, y = 2 * k * π + x) ∨ (∃ k :ℤ, y = 2 * k * π - x) :
begin
  apply or_congr;
    field_simp [sin_eq_zero_iff, (by norm_num : -(2:ℂ) ≠ 0), eq_sub_iff_add_eq',
      sub_eq_iff_eq_add, mul_comm (2:ℂ), mul_right_comm _ (2:ℂ)],
  split; { rintros ⟨k, rfl⟩, use -k, simp, },
end
... ↔ ∃ k : ℤ, y = 2 * k * π + x ∨ y = 2 * k * π - x : exists_or_distrib.symm

lemma sin_eq_sin_iff {x y : ℂ} :
  sin x = sin y ↔ ∃ k : ℤ, y = 2 * k * π + x ∨ y = (2 * k + 1) * π - x :=
begin
  simp only [← complex.cos_sub_pi_div_two, cos_eq_cos_iff, sub_eq_iff_eq_add],
  refine exists_congr (λ k, or_congr _ _); refine eq.congr rfl _; field_simp; ring
end

lemma has_deriv_at_tan {x : ℂ} (h : cos x ≠ 0) :
  has_deriv_at tan (1 / (cos x)^2) x :=
begin
  convert has_deriv_at.div (has_deriv_at_sin x) (has_deriv_at_cos x) h,
  rw ← sin_sq_add_cos_sq x,
  ring,
end

<<<<<<< HEAD
lemma times_cont_diff_at_tan {x : ℂ} (h : ∀ k : ℤ, x ≠ (2 * k + 1) * π / 2) {n : with_top ℕ} :
  times_cont_diff_at ℂ n tan x :=
times_cont_diff_sin.times_cont_diff_at.div times_cont_diff_cos.times_cont_diff_at $
  cos_ne_zero_iff.mpr h

lemma continuous_at_tan {x : ℂ} : continuous_at tan x ↔ 

lemma differentiable_at_tan {x : ℂ} :
  differentiable_at ℂ tan x ↔ ∀ k : ℤ, x ≠ (2 * k + 1) * π / 2 :=
(has_deriv_at_tan h).differentiable_at
=======
lemma tendsto_abs_tan_of_cos_eq_zero {x : ℂ} (hx : cos x = 0) :
  tendsto (λ x, abs (tan x)) (𝓝[{x}ᶜ] x) at_top :=
begin
  simp only [tan_eq_sin_div_cos, ← norm_eq_abs, normed_field.norm_div],
  have A : sin x ≠ 0 := λ h, by simpa [*, pow_two] using sin_sq_add_cos_sq x,
  have B : tendsto cos (𝓝[{x}ᶜ] (x)) (𝓝[{0}ᶜ] 0),
  { refine tendsto_inf.2 ⟨tendsto.mono_left _ inf_le_left, tendsto_principal.2 _⟩,
    exacts [continuous_cos.tendsto' x 0 hx,
      hx ▸ (has_deriv_at_cos _).eventually_ne (neg_ne_zero.2 A)] },
  exact tendsto.mul_at_top (norm_pos_iff.2 A) continuous_sin.continuous_within_at.norm
    (tendsto.inv_tendsto_zero $ tendsto_norm_nhds_within_zero.comp B),
end

@[simp] lemma continuous_at_tan {x : ℂ} : continuous_at tan x ↔ cos x ≠ 0 :=
begin
  refine ⟨λ hc h₀, _, λ h, (has_deriv_at_tan h).continuous_at⟩,
  exact not_tendsto_nhds_of_tendsto_at_top (tendsto_abs_tan_of_cos_eq_zero h₀) _
    (hc.norm.tendsto.mono_left inf_le_left)
end

@[simp] lemma differentiable_at_tan {x : ℂ} : differentiable_at ℂ tan x ↔ cos x ≠ 0:=
⟨λ h, continuous_at_tan.1 h.continuous_at, λ h, (has_deriv_at_tan h).differentiable_at⟩
>>>>>>> 3af00782

@[simp] lemma deriv_tan (x : ℂ) : deriv tan x = 1 / (cos x)^2 :=
if h : cos x = 0 then
  have ¬differentiable_at ℂ tan x := mt differentiable_at_tan.1 (not_not.2 h),
  by simp [deriv_zero_of_not_differentiable_at this, h, pow_two]
else (has_deriv_at_tan h).deriv

lemma continuous_on_tan : continuous_on tan {x | cos x ≠ 0} :=
continuous_on_sin.div continuous_on_cos $ λ x, id

lemma continuous_tan : continuous (λ x : {x | cos x ≠ 0}, tan x) :=
continuous_on_iff_continuous_restrict.1 continuous_on_tan

lemma cos_eq_iff_quadratic {z w : ℂ} :
  cos z = w ↔ (exp (z * I)) ^ 2 - 2 * w * exp (z * I) + 1 = 0 :=
begin
  rw ← sub_eq_zero,
  field_simp [cos, exp_neg, exp_ne_zero],
  refine eq.congr _ rfl,
  ring
end

lemma cos_surjective : function.surjective cos :=
begin
  intro x,
  obtain ⟨w, w₀, hw⟩ : ∃ w ≠ 0, 1 * w * w + (-2 * x) * w + 1 = 0,
  { rcases exists_quadratic_eq_zero one_ne_zero (exists_eq_mul_self _) with ⟨w, hw⟩,
    refine ⟨w, _, hw⟩,
    rintro rfl,
    simpa only [zero_add, one_ne_zero, mul_zero] using hw },
  refine ⟨log w / I, cos_eq_iff_quadratic.2 _⟩,
  rw [div_mul_cancel _ I_ne_zero, exp_log w₀],
  convert hw,
  ring
end

@[simp] lemma range_cos : range cos = set.univ :=
cos_surjective.range_eq

lemma sin_surjective : function.surjective sin :=
begin
  intro x,
  rcases cos_surjective x with ⟨z, rfl⟩,
  exact ⟨z + π / 2, sin_add_pi_div_two z⟩
end

@[simp] lemma range_sin : range sin = set.univ :=
sin_surjective.range_eq

end complex

section chebyshev₁

open polynomial complex

/-- the `n`-th Chebyshev polynomial evaluates on `cos θ` to the value `cos (n * θ)`. -/
lemma chebyshev₁_complex_cos (θ : ℂ) :
  ∀ n, (chebyshev₁ ℂ n).eval (cos θ) = cos (n * θ)
| 0       := by simp only [chebyshev₁_zero, eval_one, nat.cast_zero, zero_mul, cos_zero]
| 1       := by simp only [eval_X, one_mul, chebyshev₁_one, nat.cast_one]
| (n + 2) :=
begin
  simp only [eval_X, eval_one, chebyshev₁_add_two, eval_sub, eval_bit0, nat.cast_succ, eval_mul],
  rw [chebyshev₁_complex_cos (n + 1), chebyshev₁_complex_cos n],
  have aux : sin θ * sin θ = 1 - cos θ * cos θ,
  { rw ← sin_sq_add_cos_sq θ, ring, },
  simp only [nat.cast_add, nat.cast_one, add_mul, cos_add, one_mul, sin_add, mul_assoc, aux],
  ring,
end

/-- `cos (n * θ)` is equal to the `n`-th Chebyshev polynomial evaluated on `cos θ`. -/
lemma cos_nat_mul (n : ℕ) (θ : ℂ) :
  cos (n * θ) = (chebyshev₁ ℂ n).eval (cos θ) :=
(chebyshev₁_complex_cos θ n).symm

end chebyshev₁

namespace real
open_locale real

theorem cos_eq_zero_iff {θ : ℝ} : cos θ = 0 ↔ ∃ k : ℤ, θ = (2 * k + 1) * π / 2 :=
by exact_mod_cast @complex.cos_eq_zero_iff θ

theorem cos_ne_zero_iff {θ : ℝ} : cos θ ≠ 0 ↔ ∀ k : ℤ, θ ≠ (2 * k + 1) * π / 2 :=
by rw [← not_exists, not_iff_not, cos_eq_zero_iff]

lemma cos_eq_cos_iff {x y : ℝ} :
  cos x = cos y ↔ ∃ k : ℤ, y = 2 * k * π + x ∨ y = 2 * k * π - x :=
by exact_mod_cast @complex.cos_eq_cos_iff x y

lemma sin_eq_sin_iff {x y : ℝ} :
  sin x = sin y ↔ ∃ k : ℤ, y = 2 * k * π + x ∨ y = (2 * k + 1) * π - x :=
by exact_mod_cast @complex.sin_eq_sin_iff x y

lemma has_deriv_at_tan {x : ℝ} (h : cos x ≠ 0) :
  has_deriv_at tan (1 / (cos x)^2) x :=
by exact_mod_cast (complex.has_deriv_at_tan (by exact_mod_cast h)).real_of_complex

lemma tendsto_abs_tan_of_cos_eq_zero {x : ℝ} (hx : cos x = 0) :
  tendsto (λ x, abs (tan x)) (𝓝[{x}ᶜ] x) at_top :=
begin
  have hx : complex.cos x = 0, by exact_mod_cast hx,
  simp only [← complex.abs_of_real, complex.of_real_tan],
  refine (complex.tendsto_abs_tan_of_cos_eq_zero hx).comp _,
  refine tendsto.inf complex.continuous_of_real.continuous_at _,
  exact tendsto_principal_principal.2 (λ y, mt complex.of_real_inj.1)
end

lemma continuous_at_tan {x : ℝ} : continuous_at tan x ↔ cos x ≠ 0 :=
begin
  refine ⟨λ hc h₀, _, λ h, (has_deriv_at_tan h).continuous_at⟩,
  exact not_tendsto_nhds_of_tendsto_at_top (tendsto_abs_tan_of_cos_eq_zero h₀) _
    (hc.norm.tendsto.mono_left inf_le_left)
end

lemma differentiable_at_tan {x : ℝ} : differentiable_at ℝ tan x ↔ cos x ≠ 0 :=
⟨λ h, continuous_at_tan.1 h.continuous_at, λ h, (has_deriv_at_tan h).differentiable_at⟩

@[simp] lemma deriv_tan (x : ℝ) : deriv tan x = 1 / (cos x)^2 :=
if h : cos x = 0 then
  have ¬differentiable_at ℝ tan x := mt differentiable_at_tan.1 (not_not.2 h),
  by simp [deriv_zero_of_not_differentiable_at this, h, pow_two]
else (has_deriv_at_tan h).deriv

lemma continuous_on_tan : continuous_on tan {x | cos x ≠ 0} :=
λ x hx, (continuous_at_tan.2 hx).continuous_within_at

lemma has_deriv_at_tan_of_mem_Ioo {x : ℝ} (h : x ∈ Ioo (-(π/2):ℝ) (π/2)) :
  has_deriv_at tan (1 / (cos x)^2) x :=
<<<<<<< HEAD
has_deriv_at_tan (cos_ne_zero_iff.mp (ne_of_gt (cos_pos_of_mem_Ioo h)))
=======
has_deriv_at_tan (cos_pos_of_mem_Ioo h).ne'
>>>>>>> 3af00782

lemma differentiable_at_tan_of_mem_Ioo {x : ℝ} (h : x ∈ Ioo (-(π/2):ℝ) (π/2)) :
  differentiable_at ℝ tan x :=
(has_deriv_at_tan_of_mem_Ioo h).differentiable_at

lemma continuous_on_tan_Ioo : continuous_on tan (Ioo (-(π/2)) (π/2)) :=
<<<<<<< HEAD
begin
  refine continuous_on_tan.mono _,
  intros x hx,
  simp only [mem_set_of_eq],
  exact ne_of_gt (cos_pos_of_mem_Ioo hx),
end
=======
λ x hx, (differentiable_at_tan_of_mem_Ioo hx).continuous_at.continuous_within_at
>>>>>>> 3af00782

lemma tendsto_sin_pi_div_two : tendsto sin (𝓝[Iio (π/2)] (π/2)) (𝓝 1) :=
by { convert continuous_sin.continuous_within_at, simp }

lemma tendsto_cos_pi_div_two : tendsto cos (𝓝[Iio (π/2)] (π/2)) (𝓝[Ioi 0] 0) :=
begin
  apply tendsto_nhds_within_of_tendsto_nhds_of_eventually_within,
  { convert continuous_cos.continuous_within_at, simp },
  { filter_upwards [Ioo_mem_nhds_within_Iio (right_mem_Ioc.mpr (norm_num.lt_neg_pos
      _ _ pi_div_two_pos pi_div_two_pos))] λ x hx, cos_pos_of_mem_Ioo hx },
end

lemma tendsto_tan_pi_div_two : tendsto tan (𝓝[Iio (π/2)] (π/2)) at_top :=
begin
  convert (tendsto.inv_tendsto_zero tendsto_cos_pi_div_two).at_top_mul (by norm_num)
            tendsto_sin_pi_div_two,
  simp only [pi.inv_apply, ← div_eq_inv_mul, ← tan_eq_sin_div_cos]
end

lemma tendsto_sin_neg_pi_div_two : tendsto sin (𝓝[Ioi (-(π/2))] (-(π/2))) (𝓝 (-1)) :=
by { convert continuous_sin.continuous_within_at, simp }

lemma tendsto_cos_neg_pi_div_two : tendsto cos (𝓝[Ioi (-(π/2))] (-(π/2))) (𝓝[Ioi 0] 0) :=
begin
  apply tendsto_nhds_within_of_tendsto_nhds_of_eventually_within,
  { convert continuous_cos.continuous_within_at, simp },
  { filter_upwards [Ioo_mem_nhds_within_Ioi (set.left_mem_Ico.mpr (norm_num.lt_neg_pos
      _ _ pi_div_two_pos pi_div_two_pos))] λ x hx, cos_pos_of_mem_Ioo hx },
end

lemma tendsto_tan_neg_pi_div_two : tendsto tan (𝓝[Ioi (-(π/2))] (-(π/2))) at_bot :=
begin
  convert (tendsto.inv_tendsto_zero tendsto_cos_neg_pi_div_two).at_top_mul_neg (by norm_num)
            tendsto_sin_neg_pi_div_two,
  simp only [pi.inv_apply, ← div_eq_inv_mul, ← tan_eq_sin_div_cos]
end

lemma surj_on_tan : surj_on tan (Ioo (-(π / 2)) (π / 2)) univ :=
have _ := neg_lt_self pi_div_two_pos,
continuous_on_tan_Ioo.surj_on_of_tendsto (nonempty_Ioo.2 this) 
  (by simp [tendsto_tan_neg_pi_div_two, this]) (by simp [tendsto_tan_pi_div_two, this])

lemma tan_surjective : function.surjective tan :=
λ x, surj_on_tan.subset_range trivial

lemma image_tan_Ioo : tan '' (Ioo (-(π / 2)) (π / 2)) = univ :=
univ_subset_iff.1 surj_on_tan

/-- `real.tan` as an `order_iso` between `(-(π / 2), π / 2)` and `ℝ`. -/
def tan_order_iso : Ioo (-(π / 2)) (π / 2) ≃o ℝ :=
(strict_mono_incr_on_tan.order_iso _ _).trans $ (order_iso.set_congr _ _ image_tan_Ioo).trans
  order_iso.set.univ

/-- Inverse of the `tan` function, returns values in the range `-π / 2 < arctan x` and
`arctan x < π / 2` -/
@[pp_nodot] noncomputable def arctan (x : ℝ) : ℝ :=
tan_order_iso.symm x

@[simp] lemma tan_arctan (x : ℝ) : tan (arctan x) = x :=
tan_order_iso.apply_symm_apply x

lemma arctan_mem_Ioo (x : ℝ) : arctan x ∈ Ioo (-(π / 2)) (π / 2) :=
subtype.coe_prop _

lemma arctan_tan {x : ℝ} (hx₁ : -(π / 2) < x) (hx₂ : x < π / 2) : arctan (tan x) = x :=
subtype.ext_iff.1 $ tan_order_iso.symm_apply_apply ⟨x, hx₁, hx₂⟩

lemma cos_arctan_pos (x : ℝ) : 0 < cos (arctan x) :=
cos_pos_of_mem_Ioo $ arctan_mem_Ioo x

lemma sin_arctan (x : ℝ) : sin (arctan x) = x / sqrt (1 + x ^ 2) :=
by rw [← tan_div_sqrt_one_add_tan_sq (cos_arctan_pos x), tan_arctan]

lemma cos_arctan (x : ℝ) : cos (arctan x) = 1 / sqrt (1 + x ^ 2) :=
by rw [one_div, ← inv_sqrt_one_add_tan_sq (cos_arctan_pos x), tan_arctan]

lemma arctan_lt_pi_div_two (x : ℝ) : arctan x < π / 2 :=
(arctan_mem_Ioo x).2

lemma neg_pi_div_two_lt_arctan (x : ℝ) : -(π / 2) < arctan x :=
(arctan_mem_Ioo x).1

lemma arctan_eq_arcsin (x : ℝ) : arctan x = arcsin (x / sqrt (1 + x ^ 2)) :=
eq.symm $ arcsin_eq_of_sin_eq (sin_arctan x) (mem_Icc_of_Ioo $ arctan_mem_Ioo x)

@[simp] lemma arctan_zero : arctan 0 = 0 :=
by simp [arctan_eq_arcsin]

lemma arctan_eq_of_tan_eq {x y : ℝ} (h : tan x = y) (hx : x ∈ Ioo (-(π / 2)) (π / 2)) :
  arctan y = x :=
inj_on_tan (arctan_mem_Ioo _) hx (by rw [tan_arctan, h])

@[simp] lemma arctan_one : arctan 1 = π / 4 :=
arctan_eq_of_tan_eq tan_pi_div_four $ by split; linarith [pi_pos]

@[simp] lemma arctan_neg (x : ℝ) : arctan (-x) = - arctan x :=
by simp [arctan_eq_arcsin, neg_div]

lemma continuous_arctan : continuous arctan :=
continuous_subtype_coe.comp tan_order_iso.to_homeomorph.continuous_inv_fun

lemma continuous_at_arctan {x : ℝ} : continuous_at arctan x := continuous_arctan.continuous_at

/-- `real.tan` as a `local_homeomorph` between `(-(π / 2), π / 2)` and the whole line. -/
def tan_local_homeomorph : local_homeomorph ℝ ℝ :=
{ to_fun := tan,
  inv_fun := arctan,
  source := Ioo (-(π / 2)) (π / 2),
  target := univ,
  map_source' := maps_to_univ _ _,
  map_target' := λ y hy, arctan_mem_Ioo y,
  left_inv' := λ x hx, arctan_tan hx.1 hx.2,
  right_inv' := λ y hy, tan_arctan y,
  open_source := is_open_Ioo,
  open_target := is_open_univ,
  continuous_to_fun := continuous_on_tan_Ioo,
  continuous_inv_fun := continuous_arctan.continuous_on }

lemma deriv_arctan_aux (x : ℝ) (n : with_top ℕ) :
  has_deriv_at arctan (1 / (1 + x^2)) x ∧ times_cont_diff_at ℝ n arctan x :=
begin
<<<<<<< HEAD
  have h : 0 < 1 + x^2 := by nlinarith,
  rw one_div,
  have h' : has_deriv_at tan (1 + x ^ 2) (arctan x),
    by simpa [cos_arctan, h.le] using has_deriv_at_tan_of_mem_Ioo (arctan_mem_Ioo x),
  exact and.intro (tan_local_homeomorph.has_deriv_at_symm trivial h.ne' h')
    (tan_local_homeomorph.times_cont_diff_at_symm_deriv h.ne' trivial h'
      times_cont_diff_at_tan),
=======
  have h1 : 0 < 1 + x^2 := by nlinarith,
  have h2 : cos (arctan x) ≠ 0 := by { rw cos_arctan, exact ne_of_gt (one_div_pos.mpr (sqrt_pos.mpr h1)) },
  simpa [(cos_arctan x), sqr_sqrt (le_of_lt h1)] using has_deriv_at.of_local_left_inverse
    continuous_arctan.continuous_at (has_deriv_at_tan h2)
      (one_div_ne_zero (pow_ne_zero 2 h2)) (by {apply eventually_of_forall, exact tan_arctan} ),
>>>>>>> 3af00782
end
lemma has_deriv_at_arctan (x : ℝ) : has_deriv_at arctan (1 / (1 + x^2)) x :=
have h : 0 < 1 + x^2 := by nlinarith,
inv_eq_one_div (1 + x ^ 2) ▸ tan_local_homeomorph.has_deriv_at_symm trivial h.ne' $
  (by simp)
/-have h : 0 < 1 + x^2 := by nlinarith,
by convert (has_deriv_at_tan_of_mem_Ioo (arctan_mem_Ioo x)).of_local_left_inverse
  continuous_at_arctan _ _; simp [cos_arctan, h.le, h.ne']-/

lemma differentiable_at_arctan (x : ℝ) : differentiable_at ℝ arctan x :=
(has_deriv_at_arctan x).differentiable_at

lemma differentiable_arctan : differentiable ℝ arctan := differentiable_at_arctan

@[simp] lemma deriv_arctan : deriv arctan = (λ x, 1 / (1 + x^2)) :=
funext $ λ x, (has_deriv_at_arctan x).deriv

lemma times_cont_diff_arctan {n : with_top ℕ} : times_cont_diff ℝ n arctan :=
_

lemma measurable_arctan : measurable arctan := continuous_arctan.measurable

end real

section
/-!
### Lemmas for derivatives of the composition of `real.arctan` with a differentiable function

In this section we register lemmas for the derivatives of the composition of `real.arctan` with a
differentiable function, for standalone use and use with `simp`. -/

open real

lemma measurable.arctan {α : Type*} [measurable_space α] {f : α → ℝ} (hf : measurable f) :
  measurable (λ x, arctan (f x)) :=
measurable_arctan.comp hf

section deriv

variables {f : ℝ → ℝ} {f' x : ℝ} {s : set ℝ}

lemma has_deriv_at.arctan (hf : has_deriv_at f f' x) :
  has_deriv_at (λ x, arctan (f x)) ((1 / (1 + (f x)^2)) * f') x :=
(real.has_deriv_at_arctan (f x)).comp x hf

lemma has_deriv_within_at.arctan (hf : has_deriv_within_at f f' s x) :
  has_deriv_within_at (λ x, arctan (f x)) ((1 / (1 + (f x)^2)) * f') s x :=
(real.has_deriv_at_arctan (f x)).comp_has_deriv_within_at x hf

lemma deriv_within_arctan (hf : differentiable_within_at ℝ f s x) (hxs : unique_diff_within_at ℝ s x) :
  deriv_within (λ x, arctan (f x)) s x = (1 / (1 + (f x)^2)) * (deriv_within f s x) :=
hf.has_deriv_within_at.arctan.deriv_within hxs

@[simp] lemma deriv_arctan (hc : differentiable_at ℝ f x) :
  deriv (λ x, arctan (f x)) x = (1 / (1 + (f x)^2)) * (deriv f x) :=
hc.has_deriv_at.arctan.deriv

end deriv

section fderiv

variables {E : Type*} [normed_group E] [normed_space ℝ E] {f : E → ℝ} {f' : E →L[ℝ] ℝ} {x : E}
  {s : set E} {n : with_top ℕ}

lemma has_fderiv_at.arctan (hf : has_fderiv_at f f' x) :
  has_fderiv_at (λ x, arctan (f x)) ((1 / (1 + (f x)^2)) • f') x :=
(has_deriv_at_arctan (f x)).comp_has_fderiv_at x hf

lemma has_fderiv_within_at.arctan (hf : has_fderiv_within_at f f' s x) :
  has_fderiv_within_at (λ x, arctan (f x)) ((1 / (1 + (f x)^2)) • f') s x :=
(has_deriv_at_arctan (f x)).comp_has_fderiv_within_at x hf

lemma fderiv_within_arctan (hf : differentiable_within_at ℝ f s x)
  (hxs : unique_diff_within_at ℝ s x) :
  fderiv_within ℝ (λ x, arctan (f x)) s x = (1 / (1 + (f x)^2)) • (fderiv_within ℝ f s x) :=
hf.has_fderiv_within_at.arctan.fderiv_within hxs

@[simp] lemma fderiv_arctan (hc : differentiable_at ℝ f x) :
  fderiv ℝ (λ x, arctan (f x)) x = (1 / (1 + (f x)^2)) • (fderiv ℝ f x) :=
hc.has_fderiv_at.arctan.fderiv

lemma differentiable_within_at.arctan (hf : differentiable_within_at ℝ f s x) :
  differentiable_within_at ℝ (λ x, real.arctan (f x)) s x :=
hf.has_fderiv_within_at.arctan.differentiable_within_at

@[simp] lemma differentiable_at.arctan (hc : differentiable_at ℝ f x) :
  differentiable_at ℝ (λ x, arctan (f x)) x :=
hc.has_fderiv_at.arctan.differentiable_at

lemma differentiable_on.arctan (hc : differentiable_on ℝ f s) :
  differentiable_on ℝ (λ x, arctan (f x)) s :=
λ x h, (hc x h).arctan

@[simp] lemma differentiable.arctan (hc : differentiable ℝ f) :
  differentiable ℝ (λ x, arctan (f x)) :=
λ x, (hc x).arctan

lemma times_cont_diff_at.arctan (h : times_cont_diff_at ℝ n f x) :
  times_cont_diff_at ℝ n (λ x, arctan (f x)) x :=
times_cont_diff_arctan.times_cont_diff_at.comp x h

lemma times_cont_diff.arctan (h : times_cont_diff ℝ n f) :
  times_cont_diff ℝ n (λ x, arctan (f x)) :=
times_cont_diff_arctan.comp h

lemma times_cont_diff_within_at.arctan (h : times_cont_diff_within_at ℝ n f s x) :
  times_cont_diff_within_at ℝ n (λ x, arctan (f x)) s x :=
times_cont_diff_arctan.comp_times_cont_diff_within_at h

lemma times_cont_diff_on.arctan (h : times_cont_diff_on ℝ n f s) :
  times_cont_diff_on ℝ n (λ x, arctan (f x)) s :=
times_cont_diff_arctan.comp_times_cont_diff_on h

end fderiv
end<|MERGE_RESOLUTION|>--- conflicted
+++ resolved
@@ -34,11 +34,7 @@
 -/
 
 noncomputable theory
-<<<<<<< HEAD
-open_locale classical topological_space
-=======
 open_locale classical topological_space filter
->>>>>>> 3af00782
 open set filter
 
 namespace complex
@@ -1127,7 +1123,6 @@
 lemma sin_le_sin_of_le_of_le_pi_div_two {x y : ℝ} (hx₁ : -(π / 2) ≤ x)
   (hy₂ : y ≤ π / 2) (hxy : x ≤ y) : sin x ≤ sin y :=
 (strict_mono_incr_on_sin.le_iff_le ⟨hx₁, hxy.trans hy₂⟩ ⟨hx₁.trans hxy, hy₂⟩).2 hxy
-<<<<<<< HEAD
 
 lemma inj_on_sin : inj_on sin (Icc (-(π / 2)) (π / 2)) :=
 strict_mono_incr_on_sin.inj_on
@@ -1144,24 +1139,6 @@
 
 lemma sin_mem_Icc (x : ℝ) : sin x ∈ Icc (-1 : ℝ) 1 := ⟨neg_one_le_sin x, sin_le_one x⟩
 
-=======
-
-lemma inj_on_sin : inj_on sin (Icc (-(π / 2)) (π / 2)) :=
-strict_mono_incr_on_sin.inj_on
-
-lemma inj_on_cos : inj_on cos (Icc 0 π) := strict_mono_decr_on_cos.inj_on
-
-lemma surj_on_sin : surj_on sin (Icc (-(π / 2)) (π / 2)) (Icc (-1) 1) :=
-by simpa only [sin_neg, sin_pi_div_two]
-  using intermediate_value_Icc (neg_le_self pi_div_two_pos.le) continuous_sin.continuous_on
-
-lemma surj_on_cos : surj_on cos (Icc 0 π) (Icc (-1) 1) :=
-by simpa only [cos_zero, cos_pi]
-  using intermediate_value_Icc' pi_pos.le continuous_cos.continuous_on
-
-lemma sin_mem_Icc (x : ℝ) : sin x ∈ Icc (-1 : ℝ) 1 := ⟨neg_one_le_sin x, sin_le_one x⟩
-
->>>>>>> 3af00782
 lemma cos_mem_Icc (x : ℝ) : cos x ∈ Icc (-1 : ℝ) 1 := ⟨neg_one_le_cos x, cos_le_one x⟩
 
 lemma maps_to_sin (s : set ℝ) : maps_to sin s (Icc (-1 : ℝ) 1) := λ x _, sin_mem_Icc x
@@ -1501,7 +1478,6 @@
 
 end angle
 
-<<<<<<< HEAD
 /-- `real.sin` as an `order_iso` between `(-(π / 2), π / 2)` and `(-1, 1)`. -/
 def sin_order_iso : Icc (-(π / 2)) (π / 2) ≃o Icc (-1:ℝ) 1 :=
 (strict_mono_incr_on_sin.order_iso _ _).trans $ order_iso.set_congr _ _ bij_on_sin.image_eq
@@ -1552,30 +1528,6 @@
 lemma arcsin_inj {x y : ℝ} (hx₁ : -1 ≤ x) (hx₂ : x ≤ 1) (hy₁ : -1 ≤ y) (hy₂ : y ≤ 1) :
   arcsin x = arcsin y ↔ x = y :=
 inj_on_arcsin.eq_iff ⟨hx₁, hx₂⟩ ⟨hy₁, hy₂⟩
-=======
-/-- Inverse of the `sin` function, returns values in the range `-π / 2 ≤ arcsin x` and `arcsin x ≤ π / 2`.
-  If the argument is not between `-1` and `1` it defaults to `0` -/
-noncomputable def arcsin (x : ℝ) : ℝ :=
-if hx : -1 ≤ x ∧ x ≤ 1 then classical.some (surj_on_sin hx) else 0
-
-lemma arcsin_le_pi_div_two (x : ℝ) : arcsin x ≤ π / 2 :=
-if hx : -1 ≤ x ∧ x ≤ 1
-then by rw [arcsin, dif_pos hx]; exact (classical.some_spec (surj_on_sin hx)).1.2
-else by rw [arcsin, dif_neg hx]; exact le_of_lt pi_div_two_pos
-
-lemma neg_pi_div_two_le_arcsin (x : ℝ) : -(π / 2) ≤ arcsin x :=
-if hx : -1 ≤ x ∧ x ≤ 1
-then by rw [arcsin, dif_pos hx]; exact (classical.some_spec (surj_on_sin hx)).1.1
-else by rw [arcsin, dif_neg hx]; exact neg_nonpos.2 (le_of_lt pi_div_two_pos)
-
-lemma sin_arcsin {x : ℝ} (hx₁ : -1 ≤ x) (hx₂ : x ≤ 1) : sin (arcsin x) = x :=
-by rw [arcsin, dif_pos (and.intro hx₁ hx₂)];
-  exact (classical.some_spec (surj_on_sin ⟨hx₁, hx₂⟩)).2
-
-lemma arcsin_sin {x : ℝ} (hx₁ : -(π / 2) ≤ x) (hx₂ : x ≤ π / 2) : arcsin (sin x) = x :=
-inj_on_sin ⟨neg_pi_div_two_le_arcsin _, arcsin_le_pi_div_two _⟩ ⟨hx₁, hx₂⟩
-  (by rw sin_arcsin (neg_one_le_sin _) (sin_le_one _))
->>>>>>> 3af00782
 
 lemma continuous_arcsin : continuous arcsin :=
 continuous_subtype_coe.comp sin_order_iso.symm.continuous.Icc_extend
@@ -1591,7 +1543,6 @@
 end
 
 @[simp] lemma arcsin_zero : arcsin 0 = 0 :=
-<<<<<<< HEAD
 arcsin_eq_of_sin_eq sin_zero ⟨neg_nonpos.2 pi_div_two_pos.le, pi_div_two_pos.le⟩
 
 @[simp] lemma arcsin_one : arcsin 1 = π / 2 :=
@@ -1617,35 +1568,11 @@
   { rw [sin_neg, sin_arcsin hx₁ hx₂] },
   { exact ⟨neg_le_neg (arcsin_le_pi_div_two _), neg_le.2 (neg_pi_div_two_le_arcsin _)⟩ }
 end
-=======
-inj_on_sin
-  ⟨neg_pi_div_two_le_arcsin _, arcsin_le_pi_div_two _⟩
-  ⟨neg_nonpos.2 (le_of_lt pi_div_two_pos), le_of_lt pi_div_two_pos⟩
-  (by rw [sin_arcsin, sin_zero]; norm_num)
-
-@[simp] lemma arcsin_one : arcsin 1 = π / 2 :=
-inj_on_sin
-  ⟨neg_pi_div_two_le_arcsin _, arcsin_le_pi_div_two _⟩
-  ⟨by linarith [pi_pos], le_refl _⟩
-  (by rw [sin_arcsin, sin_pi_div_two]; norm_num)
-
-@[simp] lemma arcsin_neg (x : ℝ) : arcsin (-x) = -arcsin x :=
-if h : -1 ≤ x ∧ x ≤ 1 then
-  have -1 ≤ -x ∧ -x ≤ 1, by rwa [neg_le_neg_iff, neg_le, and.comm],
-  inj_on_sin
-    ⟨neg_pi_div_two_le_arcsin _, arcsin_le_pi_div_two _⟩
-    ⟨neg_le_neg (arcsin_le_pi_div_two _), neg_le.1 (neg_pi_div_two_le_arcsin _)⟩
-    (by rw [sin_arcsin this.1 this.2, sin_neg, sin_arcsin h.1 h.2])
-else
-  have ¬(-1 ≤ -x ∧ -x ≤ 1) := by rwa [neg_le_neg_iff, neg_le, and.comm],
-  by rw [arcsin, arcsin, dif_neg h, dif_neg this, neg_zero]
->>>>>>> 3af00782
 
 lemma arcsin_le_iff_le_sin {x y : ℝ} (hx : x ∈ Icc (-1 : ℝ) 1) (hy : y ∈ Icc (-(π / 2)) (π / 2)) :
   arcsin x ≤ y ↔ x ≤ sin y :=
 by rw [← arcsin_sin' hy, strict_mono_incr_on_arcsin.le_iff_le hx (sin_mem_Icc _), arcsin_sin' hy]
 
-<<<<<<< HEAD
 lemma arcsin_le_iff_le_sin' {x y : ℝ} (hy : y ∈ Ico (-(π / 2)) (π / 2)) :
   arcsin x ≤ y ↔ x ≤ sin y :=
 begin
@@ -1655,16 +1582,6 @@
   { simp [arcsin_of_one_le hx₂.le, hy.2.not_le, (sin_le_one y).trans_lt hx₂] },
   exact arcsin_le_iff_le_sin ⟨hx₁, hx₂⟩ (mem_Icc_of_Ico hy)
 end
-=======
-lemma arcsin_nonneg {x : ℝ} (hx : 0 ≤ x) : 0 ≤ arcsin x :=
-if hx₁ : x ≤ 1 then
-not_lt.1 (λ h, not_lt.2 hx begin
-  have := sin_lt_sin_of_lt_of_le_pi_div_two
-    (neg_pi_div_two_le_arcsin _) (le_of_lt pi_div_two_pos) h,
-  rw [real.sin_arcsin, sin_zero] at this; linarith
-end)
-else by rw [arcsin, dif_neg]; simp [hx₁]
->>>>>>> 3af00782
 
 lemma le_arcsin_iff_sin_le {x y : ℝ} (hx : x ∈ Icc (-(π / 2)) (π / 2)) (hy : y ∈ Icc (-1 : ℝ) 1) :
   x ≤ arcsin y ↔ sin x ≤ y :=
@@ -1889,8 +1806,6 @@
 lemma arccos_neg (x : ℝ) : arccos (-x) = π - arccos x :=
 by rw [← add_halves π, arccos, arcsin_neg, arccos, add_sub_assoc, sub_sub_self]; simp
 
-<<<<<<< HEAD
-=======
 lemma cos_arcsin_nonneg (x : ℝ) : 0 ≤ cos (arcsin x) :=
 cos_nonneg_of_mem_Icc ⟨neg_pi_div_two_le_arcsin _, arcsin_le_pi_div_two _⟩
 
@@ -1902,7 +1817,6 @@
   rw [this, sin_arcsin hx₁ hx₂],
 end
 
->>>>>>> 3af00782
 lemma sin_arccos {x : ℝ} (hx₁ : -1 ≤ x) (hx₂ : x ≤ 1) : sin (arccos x) = sqrt (1 - x ^ 2) :=
 by rw [arccos_eq_pi_div_two_sub_arcsin, sin_pi_div_two_sub, cos_arcsin hx₁ hx₂]
 
@@ -2458,18 +2372,10 @@
   ring,
 end
 
-<<<<<<< HEAD
-lemma times_cont_diff_at_tan {x : ℂ} (h : ∀ k : ℤ, x ≠ (2 * k + 1) * π / 2) {n : with_top ℕ} :
+lemma times_cont_diff_at_tan {x : ℂ} (h : cos x ≠ 0) {n : with_top ℕ} :
   times_cont_diff_at ℂ n tan x :=
-times_cont_diff_sin.times_cont_diff_at.div times_cont_diff_cos.times_cont_diff_at $
-  cos_ne_zero_iff.mpr h
-
-lemma continuous_at_tan {x : ℂ} : continuous_at tan x ↔ 
-
-lemma differentiable_at_tan {x : ℂ} :
-  differentiable_at ℂ tan x ↔ ∀ k : ℤ, x ≠ (2 * k + 1) * π / 2 :=
-(has_deriv_at_tan h).differentiable_at
-=======
+times_cont_diff_sin.times_cont_diff_at.div times_cont_diff_cos.times_cont_diff_at h
+
 lemma tendsto_abs_tan_of_cos_eq_zero {x : ℂ} (hx : cos x = 0) :
   tendsto (λ x, abs (tan x)) (𝓝[{x}ᶜ] x) at_top :=
 begin
@@ -2492,7 +2398,6 @@
 
 @[simp] lemma differentiable_at_tan {x : ℂ} : differentiable_at ℂ tan x ↔ cos x ≠ 0:=
 ⟨λ h, continuous_at_tan.1 h.continuous_at, λ h, (has_deriv_at_tan h).differentiable_at⟩
->>>>>>> 3af00782
 
 @[simp] lemma deriv_tan (x : ℂ) : deriv tan x = 1 / (cos x)^2 :=
 if h : cos x = 0 then
@@ -2622,27 +2527,14 @@
 
 lemma has_deriv_at_tan_of_mem_Ioo {x : ℝ} (h : x ∈ Ioo (-(π/2):ℝ) (π/2)) :
   has_deriv_at tan (1 / (cos x)^2) x :=
-<<<<<<< HEAD
-has_deriv_at_tan (cos_ne_zero_iff.mp (ne_of_gt (cos_pos_of_mem_Ioo h)))
-=======
 has_deriv_at_tan (cos_pos_of_mem_Ioo h).ne'
->>>>>>> 3af00782
 
 lemma differentiable_at_tan_of_mem_Ioo {x : ℝ} (h : x ∈ Ioo (-(π/2):ℝ) (π/2)) :
   differentiable_at ℝ tan x :=
 (has_deriv_at_tan_of_mem_Ioo h).differentiable_at
 
 lemma continuous_on_tan_Ioo : continuous_on tan (Ioo (-(π/2)) (π/2)) :=
-<<<<<<< HEAD
-begin
-  refine continuous_on_tan.mono _,
-  intros x hx,
-  simp only [mem_set_of_eq],
-  exact ne_of_gt (cos_pos_of_mem_Ioo hx),
-end
-=======
 λ x hx, (differentiable_at_tan_of_mem_Ioo hx).continuous_at.continuous_within_at
->>>>>>> 3af00782
 
 lemma tendsto_sin_pi_div_two : tendsto sin (𝓝[Iio (π/2)] (π/2)) (𝓝 1) :=
 by { convert continuous_sin.continuous_within_at, simp }
@@ -2764,7 +2656,6 @@
 lemma deriv_arctan_aux (x : ℝ) (n : with_top ℕ) :
   has_deriv_at arctan (1 / (1 + x^2)) x ∧ times_cont_diff_at ℝ n arctan x :=
 begin
-<<<<<<< HEAD
   have h : 0 < 1 + x^2 := by nlinarith,
   rw one_div,
   have h' : has_deriv_at tan (1 + x ^ 2) (arctan x),
@@ -2772,14 +2663,8 @@
   exact and.intro (tan_local_homeomorph.has_deriv_at_symm trivial h.ne' h')
     (tan_local_homeomorph.times_cont_diff_at_symm_deriv h.ne' trivial h'
       times_cont_diff_at_tan),
-=======
-  have h1 : 0 < 1 + x^2 := by nlinarith,
-  have h2 : cos (arctan x) ≠ 0 := by { rw cos_arctan, exact ne_of_gt (one_div_pos.mpr (sqrt_pos.mpr h1)) },
-  simpa [(cos_arctan x), sqr_sqrt (le_of_lt h1)] using has_deriv_at.of_local_left_inverse
-    continuous_arctan.continuous_at (has_deriv_at_tan h2)
-      (one_div_ne_zero (pow_ne_zero 2 h2)) (by {apply eventually_of_forall, exact tan_arctan} ),
->>>>>>> 3af00782
-end
+end
+
 lemma has_deriv_at_arctan (x : ℝ) : has_deriv_at arctan (1 / (1 + x^2)) x :=
 have h : 0 < 1 + x^2 := by nlinarith,
 inv_eq_one_div (1 + x ^ 2) ▸ tan_local_homeomorph.has_deriv_at_symm trivial h.ne' $
