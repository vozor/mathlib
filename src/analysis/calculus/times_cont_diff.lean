--- conflicted
+++ resolved
@@ -2756,11 +2756,8 @@
 variables [normed_space 𝕜' F] [is_scalar_tower 𝕜 𝕜' F]
 variables {p' : E → formal_multilinear_series 𝕜' E F} {n : with_top ℕ}
 
-<<<<<<< HEAD
-=======
 /-- Reinterpret a formal `𝕜'`-multilinear series as a formal `𝕜`-multilinear series, where `𝕜'` is a
 normed algebra over `𝕜`. -/
->>>>>>> 747aaae9
 @[simp] def formal_multilinear_series.restrict_scalars (p : formal_multilinear_series 𝕜' E F) :
   formal_multilinear_series 𝕜 E F :=
 λ n, (p n).restrict_scalars 𝕜
